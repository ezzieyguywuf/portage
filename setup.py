--- conflicted
+++ resolved
@@ -612,11 +612,7 @@
 
 setup(
 	name = 'portage',
-<<<<<<< HEAD
-	version = '2.2.20.1',
-=======
 	version = '2.2.21',
->>>>>>> 0f7269a8
 	url = 'https://wiki.gentoo.org/wiki/Project:Portage',
 	author = 'Gentoo Portage Development Team',
 	author_email = 'dev-portage@gentoo.org',
