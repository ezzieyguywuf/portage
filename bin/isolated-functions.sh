#!@PORTAGE_BASH@
# Copyright 1999-2011 Gentoo Foundation
# Distributed under the terms of the GNU General Public License v2

# We need this next line for "die" and "assert". It expands
# It _must_ preceed all the calls to die and assert.
shopt -s expand_aliases
alias save_IFS='[ "${IFS:-unset}" != "unset" ] && old_IFS="${IFS}"'
alias restore_IFS='if [ "${old_IFS:-unset}" != "unset" ]; then IFS="${old_IFS}"; unset old_IFS; else unset IFS; fi'

assert() {
	local x pipestatus=${PIPESTATUS[*]}
	for x in $pipestatus ; do
		[[ $x -eq 0 ]] || die "$@"
	done
}

assert_sigpipe_ok() {
	# When extracting a tar file like this:
	#
	#     bzip2 -dc foo.tar.bz2 | tar xof -
	#
	# For some tar files (see bug #309001), tar will
	# close its stdin pipe when the decompressor still has
	# remaining data to be written to its stdout pipe. This
	# causes the decompressor to be killed by SIGPIPE. In
	# this case, we want to ignore pipe writers killed by
	# SIGPIPE, and trust the exit status of tar. We refer
	# to the bash manual section "3.7.5 Exit Status"
	# which says, "When a command terminates on a fatal
	# signal whose number is N, Bash uses the value 128+N
	# as the exit status."

	local x pipestatus=${PIPESTATUS[*]}
	for x in $pipestatus ; do
		# Allow SIGPIPE through (128 + 13)
		[[ $x -ne 0 && $x -ne ${PORTAGE_SIGPIPE_STATUS:-141} ]] && die "$@"
	done

	# Require normal success for the last process (tar).
	[[ $x -eq 0 ]] || die "$@"
}

shopt -s extdebug

# dump_trace([number of funcs on stack to skip],
#            [whitespacing for filenames],
#            [whitespacing for line numbers])
dump_trace() {
	local funcname="" sourcefile="" lineno="" s="yes" n p
	declare -i strip=${1:-1}
	local filespacing=$2 linespacing=$3

	# The qa_call() function and anything before it are portage internals
	# that the user will not be interested in. Therefore, the stack trace
	# should only show calls that come after qa_call().
	(( n = ${#FUNCNAME[@]} - 1 ))
	(( p = ${#BASH_ARGV[@]} ))
	while (( n > 0 )) ; do
		[ "${FUNCNAME[${n}]}" == "qa_call" ] && break
		(( p -= ${BASH_ARGC[${n}]} ))
		(( n-- ))
	done
	if (( n == 0 )) ; then
		(( n = ${#FUNCNAME[@]} - 1 ))
		(( p = ${#BASH_ARGV[@]} ))
	fi

	eerror "Call stack:"
	while (( n > ${strip} )) ; do
		funcname=${FUNCNAME[${n} - 1]}
		sourcefile=$(basename "${BASH_SOURCE[${n}]}")
		lineno=${BASH_LINENO[${n} - 1]}
		# Display function arguments
		args=
		if [[ -n "${BASH_ARGV[@]}" ]]; then
			for (( j = 1 ; j <= ${BASH_ARGC[${n} - 1]} ; ++j )); do
				newarg=${BASH_ARGV[$(( p - j - 1 ))]}
				args="${args:+${args} }'${newarg}'"
			done
			(( p -= ${BASH_ARGC[${n} - 1]} ))
		fi
		eerror "  $(printf "%${filespacing}s" "${sourcefile}"), line $(printf "%${linespacing}s" "${lineno}"):  Called ${funcname}${args:+ ${args}}"
		(( n-- ))
	done
}

nonfatal() {
	if has "${EAPI:-0}" 0 1 2 3 3_pre2 ; then
		die "$FUNCNAME() not supported in this EAPI"
	fi
	if [[ $# -lt 1 ]]; then
		die "$FUNCNAME(): Missing argument"
	fi

	PORTAGE_NONFATAL=1 "$@"
}

helpers_die() {
	case "${EAPI:-0}" in
		0|1|2|3)
			echo -e "$@" >&2
			;;
		*)
			die "$@"
			;;
	esac
}

die() {
	if [[ $PORTAGE_NONFATAL -eq 1 ]]; then
		echo -e " $WARN*$NORMAL ${FUNCNAME[1]}: WARNING: $@" >&2
		return 1
	fi

	set +e
	if [ -n "${QA_INTERCEPTORS}" ] ; then
		# die was called from inside inherit. We need to clean up
		# QA_INTERCEPTORS since sed is called below.
		unset -f ${QA_INTERCEPTORS}
		unset QA_INTERCEPTORS
	fi
	local n filespacing=0 linespacing=0
	# setup spacing to make output easier to read
	(( n = ${#FUNCNAME[@]} - 1 ))
	while (( n > 0 )) ; do
		[ "${FUNCNAME[${n}]}" == "qa_call" ] && break
		(( n-- ))
	done
	(( n == 0 )) && (( n = ${#FUNCNAME[@]} - 1 ))
	while (( n > 0 )); do
		sourcefile=${BASH_SOURCE[${n}]} sourcefile=${sourcefile##*/}
		lineno=${BASH_LINENO[${n}]}
		((filespacing < ${#sourcefile})) && filespacing=${#sourcefile}
		((linespacing < ${#lineno}))     && linespacing=${#lineno}
		(( n-- ))
	done

	# When a helper binary dies automatically in EAPI 4 and later, we don't
	# get a stack trace, so at least report the phase that failed.
	local phase_str=
	[[ -n $EBUILD_PHASE ]] && phase_str=" ($EBUILD_PHASE phase)"
	eerror "ERROR: $CATEGORY/$PF failed${phase_str}:"
	eerror "  ${*:-(no error message)}"
	eerror
	# dump_trace is useless when the main script is a helper binary
	local main_index
	(( main_index = ${#BASH_SOURCE[@]} - 1 ))
	if has ${BASH_SOURCE[$main_index]##*/} ebuild.sh misc-functions.sh ; then
	dump_trace 2 ${filespacing} ${linespacing}
	eerror "  $(printf "%${filespacing}s" "${BASH_SOURCE[1]##*/}"), line $(printf "%${linespacing}s" "${BASH_LINENO[0]}"):  Called die"
	eerror "The specific snippet of code:"
	# This scans the file that called die and prints out the logic that
	# ended in the call to die.  This really only handles lines that end
	# with '|| die' and any preceding lines with line continuations (\).
	# This tends to be the most common usage though, so let's do it.
	# Due to the usage of appending to the hold space (even when empty),
	# we always end up with the first line being a blank (thus the 2nd sed).
	sed -n \
		-e "# When we get to the line that failed, append it to the
		    # hold space, move the hold space to the pattern space,
		    # then print out the pattern space and quit immediately
		    ${BASH_LINENO[0]}{H;g;p;q}" \
		-e '# If this line ends with a line continuation, append it
		    # to the hold space
		    /\\$/H' \
		-e '# If this line does not end with a line continuation,
		    # erase the line and set the hold buffer to it (thus
		    # erasing the hold buffer in the process)
		    /[^\]$/{s:^.*$::;h}' \
		"${BASH_SOURCE[1]}" \
		| sed -e '1d' -e 's:^:RETAIN-LEADING-SPACE:' \
		| while read -r n ; do eerror "  ${n#RETAIN-LEADING-SPACE}" ; done
	eerror
	fi
	eerror "If you need support, post the output of 'emerge --info =$CATEGORY/$PF',"
	eerror "the complete build log and the output of 'emerge -pqv =$CATEGORY/$PF'."
	if [[ -n ${EBUILD_OVERLAY_ECLASSES} ]] ; then
		eerror "This ebuild used the following eclasses from overlays:"
		local x
		for x in ${EBUILD_OVERLAY_ECLASSES} ; do
			eerror "  ${x}"
		done
	fi
	if [ "${EMERGE_FROM}" != "binary" ] && \
		! has ${EBUILD_PHASE} prerm postrm && \
		[ "${EBUILD#${PORTDIR}/}" == "${EBUILD}" ] ; then
		local overlay=${EBUILD%/*}
		overlay=${overlay%/*}
		overlay=${overlay%/*}
		if [[ -n $PORTAGE_REPO_NAME ]] ; then
			eerror "This ebuild is from an overlay named" \
				"'$PORTAGE_REPO_NAME': '${overlay}/'"
		else
			eerror "This ebuild is from an overlay: '${overlay}/'"
		fi
	elif [[ -n $PORTAGE_REPO_NAME && -f "$PORTDIR"/profiles/repo_name ]] ; then
		local portdir_repo_name=$(<"$PORTDIR"/profiles/repo_name)
		if [[ -n $portdir_repo_name && \
			$portdir_repo_name != $PORTAGE_REPO_NAME ]] ; then
			eerror "This ebuild is from a repository" \
				"named '$PORTAGE_REPO_NAME'"
		fi
	fi

	# Only call die hooks here if we are executed via ebuild.sh or
	# misc-functions.sh, since those are the only cases where the environment
	# contains the hook functions. When necessary (like for helpers_die), die
	# hooks are automatically called later by a misc-functions.sh invocation.
	if has ${BASH_SOURCE[$main_index]##*/} ebuild.sh misc-functions.sh && \
		[[ ${EBUILD_PHASE} != depend ]] ; then
		local x
		for x in $EBUILD_DEATH_HOOKS; do
			${x} "$@" >&2 1>&2
		done
		> "$PORTAGE_BUILDDIR/.die_hooks"
	fi

	[[ -n ${PORTAGE_LOG_FILE} ]] \
		&& eerror "The complete build log is located at '${PORTAGE_LOG_FILE}'."
	if [ -f "${T}/environment" ] ; then
		eerror "The ebuild environment file is located at '${T}/environment'."
	elif [ -d "${T}" ] ; then
		{
			set
			export
		} > "${T}/die.env"
		eerror "The ebuild environment file is located at '${T}/die.env'."
	fi
	eerror "S: '${S}'"

	[[ -n $PORTAGE_EBUILD_EXIT_FILE ]] && > "$PORTAGE_EBUILD_EXIT_FILE"
	[[ -n $PORTAGE_IPC_DAEMON ]] && "$PORTAGE_BIN_PATH"/ebuild-ipc exit 1

	# subshell die support
	[[ $BASHPID = $EBUILD_MASTER_PID ]] || kill -s SIGTERM $EBUILD_MASTER_PID
	exit 1
}

# We need to implement diefunc() since environment.bz2 files contain
# calls to it (due to alias expansion).
diefunc() {
	die "${@}"
}

quiet_mode() {
	[[ ${PORTAGE_QUIET} -eq 1 ]]
}

vecho() {
	quiet_mode || echo "$@"
}

# Internal logging function, don't use this in ebuilds
elog_base() {
	local messagetype
	[ -z "${1}" -o -z "${T}" -o ! -d "${T}/logging" ] && return 1
	case "${1}" in
		INFO|WARN|ERROR|LOG|QA)
			messagetype="${1}"
			shift
			;;
		*)
			vecho -e " ${BAD}*${NORMAL} Invalid use of internal function elog_base(), next message will not be logged"
			return 1
			;;
	esac
	echo -e "$@" | while read -r ; do
		echo "$messagetype $REPLY" >> \
			"${T}/logging/${EBUILD_PHASE:-other}"
	done
	return 0
}

eqawarn() {
	elog_base QA "$*"
	[[ ${RC_ENDCOL} != "yes" && ${LAST_E_CMD} == "ebegin" ]] && echo
	echo -e "$@" | while read -r ; do
		vecho " $WARN*$NORMAL $REPLY" >&2
	done
	LAST_E_CMD="eqawarn"
	return 0
}

elog() {
	elog_base LOG "$*"
	[[ ${RC_ENDCOL} != "yes" && ${LAST_E_CMD} == "ebegin" ]] && echo
	echo -e "$@" | while read -r ; do
		echo " $GOOD*$NORMAL $REPLY"
	done
	LAST_E_CMD="elog"
	return 0
}

esyslog() {
	# not prefixed yet as I don't know if it's possible to have a logger
	# inside the prefix at all
	local pri=
	local tag=

	if [ -x /usr/bin/logger ]
	then
		pri="$1"
		tag="$2"

		shift 2
		[ -z "$*" ] && return 0

		/usr/bin/logger -p "${pri}" -t "${tag}" -- "$*"
	fi

	return 0
}

einfo() {
	elog_base INFO "$*"
	[[ ${RC_ENDCOL} != "yes" && ${LAST_E_CMD} == "ebegin" ]] && echo
	echo -e "$@" | while read -r ; do
		echo " $GOOD*$NORMAL $REPLY"
	done
	LAST_E_CMD="einfo"
	return 0
}

einfon() {
	elog_base INFO "$*"
	[[ ${RC_ENDCOL} != "yes" && ${LAST_E_CMD} == "ebegin" ]] && echo
	echo -ne " ${GOOD}*${NORMAL} $*"
	LAST_E_CMD="einfon"
	return 0
}

ewarn() {
	elog_base WARN "$*"
	[[ ${RC_ENDCOL} != "yes" && ${LAST_E_CMD} == "ebegin" ]] && echo
	echo -e "$@" | while read -r ; do
		echo " $WARN*$NORMAL $RC_INDENTATION$REPLY" >&2
	done
	LAST_E_CMD="ewarn"
	return 0
}

eerror() {
	elog_base ERROR "$*"
	[[ ${RC_ENDCOL} != "yes" && ${LAST_E_CMD} == "ebegin" ]] && echo
	echo -e "$@" | while read -r ; do
		echo " $BAD*$NORMAL $RC_INDENTATION$REPLY" >&2
	done
	LAST_E_CMD="eerror"
	return 0
}

ebegin() {
	local msg="$*" dots spaces=${RC_DOT_PATTERN//?/ }
	if [[ -n ${RC_DOT_PATTERN} ]] ; then
		dots=$(printf "%$(( COLS - 3 - ${#RC_INDENTATION} - ${#msg} - 7 ))s" '')
		dots=${dots//${spaces}/${RC_DOT_PATTERN}}
		msg="${msg}${dots}"
	else
		msg="${msg} ..."
	fi
	einfon "${msg}"
	[[ ${RC_ENDCOL} == "yes" ]] && echo
	LAST_E_LEN=$(( 3 + ${#RC_INDENTATION} + ${#msg} ))
	LAST_E_CMD="ebegin"
	return 0
}

_eend() {
	local retval=${1:-0} efunc=${2:-eerror} msg
	shift 2

	if [[ ${retval} == "0" ]] ; then
		msg="${BRACKET}[ ${GOOD}ok${BRACKET} ]${NORMAL}"
	else
		if [[ -n $* ]] ; then
			${efunc} "$*"
		fi
		msg="${BRACKET}[ ${BAD}!!${BRACKET} ]${NORMAL}"
	fi

	if [[ ${RC_ENDCOL} == "yes" ]] ; then
		echo -e "${ENDCOL} ${msg}"
	else
		[[ ${LAST_E_CMD} == ebegin ]] || LAST_E_LEN=0
		printf "%$(( COLS - LAST_E_LEN - 7 ))s%b\n" '' "${msg}"
	fi

	return ${retval}
}

eend() {
	local retval=${1:-0}
	shift

	_eend ${retval} eerror "$*"

	LAST_E_CMD="eend"
	return ${retval}
}

unset_colors() {
	COLS=80
	ENDCOL=

	GOOD=
	WARN=
	BAD=
	NORMAL=
	HILITE=
	BRACKET=
}

set_colors() {
	COLS=${COLUMNS:-0}      # bash's internal COLUMNS variable
	(( COLS == 0 )) && COLS=$(set -- $(stty size 2>/dev/null) ; echo $2)
	(( COLS > 0 )) || (( COLS = 80 ))

	# Now, ${ENDCOL} will move us to the end of the
	# column;  irregardless of character width
	ENDCOL=$'\e[A\e['$(( COLS - 8 ))'C'
	if [ -n "${PORTAGE_COLORMAP}" ] ; then
		eval ${PORTAGE_COLORMAP}
	else
		GOOD=$'\e[32;01m'
		WARN=$'\e[33;01m'
		BAD=$'\e[31;01m'
		HILITE=$'\e[36;01m'
		BRACKET=$'\e[34;01m'
	fi
	NORMAL=$'\e[0m'
}

RC_ENDCOL="yes"
RC_INDENTATION=''
RC_DEFAULT_INDENT=2
RC_DOT_PATTERN=''

if [[ $EBUILD_PHASE == depend ]] ; then
	# avoid unneeded stty call in set_colors during "depend" phase
	unset_colors
else
	case "${NOCOLOR:-false}" in
		yes|true)
			unset_colors
			;;
		no|false)
			set_colors
			;;
	esac
fi

# In Prefix every platform has USERLAND=GNU, even FreeBSD.  Since I
# don't know how to reliably "figure out" we are in a Prefix instance of
# portage here, I for now disable this check, and hardcode it to GNU.
# Somehow it appears stange to me that this code is in this file,
# non-ebuilds/eclasses should never rely on USERLAND and XARGS, don't they?
#if [[ -z ${USERLAND} ]] ; then
#	case $(uname -s) in
#	*BSD|DragonFly)
#		export USERLAND="BSD"
#		;;
#	*)
#		export USERLAND="GNU"
#		;;
#	esac
#fi
[[ -z ${USERLAND} ]] && USERLAND="GNU"

if [[ -z ${XARGS} ]] ; then
	case ${USERLAND} in
	BSD)
		export XARGS="xargs"
		;;
	*)
		export XARGS="xargs -r"
		;;
	esac
fi

hasq() {
	has $EBUILD_PHASE prerm postrm || eqawarn \
		"QA Notice: The 'hasq' function is deprecated (replaced by 'has')"
	has "$@"
}

hasv() {
	if has "$@" ; then
		echo "$1"
		return 0
	fi
	return 1
}

has() {
	local needle=$1
	shift

	local x
	for x in "$@"; do
		[ "${x}" = "${needle}" ] && return 0
	done
	return 1
}

<<<<<<< HEAD
# @FUNCTION: save_ebuild_env
# @DESCRIPTION:
# echo the current environment to stdout, filtering out redundant info.
#
# --exclude-init-phases causes pkg_nofetch and src_* phase functions to
# be excluded from the output. These function are not needed for installation
# or removal of the packages, and can therefore be safely excluded.
#
save_ebuild_env() {
	(

		if has --exclude-init-phases $* ; then
			unset S _E_DOCDESTTREE_ _E_EXEDESTTREE_
			if [[ -n $PYTHONPATH ]] ; then
				export PYTHONPATH=${PYTHONPATH/${PORTAGE_PYM_PATH}:}
				[[ -z $PYTHONPATH ]] && unset PYTHONPATH
			fi
		fi

		# misc variables inherited from the calling environment
		unset COLORTERM DISPLAY EDITOR LESS LESSOPEN LOGNAME LS_COLORS PAGER \
			TERM TERMCAP USER ftp_proxy http_proxy no_proxy

		# other variables inherited from the calling environment
		unset CVS_RSH ECHANGELOG_USER GPG_AGENT_INFO \
		SSH_AGENT_PID SSH_AUTH_SOCK STY WINDOW XAUTHORITY

		# CCACHE and DISTCC config
		unset ${!CCACHE_*} ${!DISTCC_*}

		# There's no need to bloat environment.bz2 with internally defined
		# functions and variables, so filter them out if possible.

		for x in pkg_setup pkg_nofetch src_unpack src_prepare src_configure \
			src_compile src_test src_install pkg_preinst pkg_postinst \
			pkg_prerm pkg_postrm ; do
			unset -f default_$x _eapi{0,1,2,3,4}_$x
		done
		unset x

		unset -f assert assert_sigpipe_ok dump_trace die diefunc \
			quiet_mode vecho elog_base eqawarn elog \
			esyslog einfo einfon ewarn eerror ebegin _eend eend KV_major \
			KV_minor KV_micro KV_to_int get_KV unset_colors set_colors has \
			has_phase_defined_up_to \
			hasg hasgq hasv hasq qa_source qa_call \
			addread addwrite adddeny addpredict _sb_append_var \
			lchown lchgrp esyslog use usev useq has_version portageq \
			best_version use_with use_enable register_die_hook \
			keepdir unpack strip_duplicate_slashes econf einstall \
			dyn_setup dyn_unpack dyn_clean into insinto exeinto docinto \
			insopts diropts exeopts libopts docompress \
			abort_handler abort_prepare abort_configure abort_compile \
			abort_test abort_install dyn_prepare dyn_configure \
			dyn_compile dyn_test dyn_install \
			dyn_preinst dyn_help debug-print debug-print-function \
			debug-print-section inherit EXPORT_FUNCTIONS remove_path_entry \
			save_ebuild_env filter_readonly_variables preprocess_ebuild_env \
			set_unless_changed unset_unless_changed source_all_bashrcs \
			ebuild_main ebuild_phase ebuild_phase_with_hooks \
			_ebuild_arg_to_phase _ebuild_phase_funcs default \
			_pipestatus \
			${QA_INTERCEPTORS}

		# portage config variables and variables set directly by portage
		unset ACCEPT_LICENSE BAD BRACKET BUILD_PREFIX COLS \
			DISTCC_DIR DISTDIR DOC_SYMLINKS_DIR \
			EBUILD_FORCE_TEST EBUILD_MASTER_PID \
			ECLASS_DEPTH ENDCOL FAKEROOTKEY \
			GOOD HILITE HOME \
			LAST_E_CMD LAST_E_LEN LD_PRELOAD MISC_FUNCTIONS_ARGS MOPREFIX \
			NOCOLOR NORMAL PKGDIR PKGUSE PKG_LOGDIR PKG_TMPDIR \
			PORTAGE_BASHRCS_SOURCED PORTAGE_NONFATAL PORTAGE_QUIET \
			PORTAGE_SANDBOX_DENY PORTAGE_SANDBOX_PREDICT \
			PORTAGE_SANDBOX_READ PORTAGE_SANDBOX_WRITE PREROOTPATH \
			QA_INTERCEPTORS \
			RC_DEFAULT_INDENT RC_DOT_PATTERN RC_ENDCOL RC_INDENTATION  \
			ROOT ROOTPATH RPMDIR TEMP TMP TMPDIR USE_EXPAND \
			WARN XARGS _RC_GET_KV_CACHE

		# Prefix additions
		unset BPREFIX DEFAULT_PATH EPREFIX EXTRA_PATH PORTAGE_GROUP PORTAGE_USER

		# user config variables
		unset DOC_SYMLINKS_DIR INSTALL_MASK PKG_INSTALL_MASK

		declare -p
		declare -fp
		if [[ ${BASH_VERSINFO[0]} == 3 ]]; then
			export
		fi
	)
}

=======
>>>>>>> 68462dac
true<|MERGE_RESOLUTION|>--- conflicted
+++ resolved
@@ -503,101 +503,4 @@
 	return 1
 }
 
-<<<<<<< HEAD
-# @FUNCTION: save_ebuild_env
-# @DESCRIPTION:
-# echo the current environment to stdout, filtering out redundant info.
-#
-# --exclude-init-phases causes pkg_nofetch and src_* phase functions to
-# be excluded from the output. These function are not needed for installation
-# or removal of the packages, and can therefore be safely excluded.
-#
-save_ebuild_env() {
-	(
-
-		if has --exclude-init-phases $* ; then
-			unset S _E_DOCDESTTREE_ _E_EXEDESTTREE_
-			if [[ -n $PYTHONPATH ]] ; then
-				export PYTHONPATH=${PYTHONPATH/${PORTAGE_PYM_PATH}:}
-				[[ -z $PYTHONPATH ]] && unset PYTHONPATH
-			fi
-		fi
-
-		# misc variables inherited from the calling environment
-		unset COLORTERM DISPLAY EDITOR LESS LESSOPEN LOGNAME LS_COLORS PAGER \
-			TERM TERMCAP USER ftp_proxy http_proxy no_proxy
-
-		# other variables inherited from the calling environment
-		unset CVS_RSH ECHANGELOG_USER GPG_AGENT_INFO \
-		SSH_AGENT_PID SSH_AUTH_SOCK STY WINDOW XAUTHORITY
-
-		# CCACHE and DISTCC config
-		unset ${!CCACHE_*} ${!DISTCC_*}
-
-		# There's no need to bloat environment.bz2 with internally defined
-		# functions and variables, so filter them out if possible.
-
-		for x in pkg_setup pkg_nofetch src_unpack src_prepare src_configure \
-			src_compile src_test src_install pkg_preinst pkg_postinst \
-			pkg_prerm pkg_postrm ; do
-			unset -f default_$x _eapi{0,1,2,3,4}_$x
-		done
-		unset x
-
-		unset -f assert assert_sigpipe_ok dump_trace die diefunc \
-			quiet_mode vecho elog_base eqawarn elog \
-			esyslog einfo einfon ewarn eerror ebegin _eend eend KV_major \
-			KV_minor KV_micro KV_to_int get_KV unset_colors set_colors has \
-			has_phase_defined_up_to \
-			hasg hasgq hasv hasq qa_source qa_call \
-			addread addwrite adddeny addpredict _sb_append_var \
-			lchown lchgrp esyslog use usev useq has_version portageq \
-			best_version use_with use_enable register_die_hook \
-			keepdir unpack strip_duplicate_slashes econf einstall \
-			dyn_setup dyn_unpack dyn_clean into insinto exeinto docinto \
-			insopts diropts exeopts libopts docompress \
-			abort_handler abort_prepare abort_configure abort_compile \
-			abort_test abort_install dyn_prepare dyn_configure \
-			dyn_compile dyn_test dyn_install \
-			dyn_preinst dyn_help debug-print debug-print-function \
-			debug-print-section inherit EXPORT_FUNCTIONS remove_path_entry \
-			save_ebuild_env filter_readonly_variables preprocess_ebuild_env \
-			set_unless_changed unset_unless_changed source_all_bashrcs \
-			ebuild_main ebuild_phase ebuild_phase_with_hooks \
-			_ebuild_arg_to_phase _ebuild_phase_funcs default \
-			_pipestatus \
-			${QA_INTERCEPTORS}
-
-		# portage config variables and variables set directly by portage
-		unset ACCEPT_LICENSE BAD BRACKET BUILD_PREFIX COLS \
-			DISTCC_DIR DISTDIR DOC_SYMLINKS_DIR \
-			EBUILD_FORCE_TEST EBUILD_MASTER_PID \
-			ECLASS_DEPTH ENDCOL FAKEROOTKEY \
-			GOOD HILITE HOME \
-			LAST_E_CMD LAST_E_LEN LD_PRELOAD MISC_FUNCTIONS_ARGS MOPREFIX \
-			NOCOLOR NORMAL PKGDIR PKGUSE PKG_LOGDIR PKG_TMPDIR \
-			PORTAGE_BASHRCS_SOURCED PORTAGE_NONFATAL PORTAGE_QUIET \
-			PORTAGE_SANDBOX_DENY PORTAGE_SANDBOX_PREDICT \
-			PORTAGE_SANDBOX_READ PORTAGE_SANDBOX_WRITE PREROOTPATH \
-			QA_INTERCEPTORS \
-			RC_DEFAULT_INDENT RC_DOT_PATTERN RC_ENDCOL RC_INDENTATION  \
-			ROOT ROOTPATH RPMDIR TEMP TMP TMPDIR USE_EXPAND \
-			WARN XARGS _RC_GET_KV_CACHE
-
-		# Prefix additions
-		unset BPREFIX DEFAULT_PATH EPREFIX EXTRA_PATH PORTAGE_GROUP PORTAGE_USER
-
-		# user config variables
-		unset DOC_SYMLINKS_DIR INSTALL_MASK PKG_INSTALL_MASK
-
-		declare -p
-		declare -fp
-		if [[ ${BASH_VERSINFO[0]} == 3 ]]; then
-			export
-		fi
-	)
-}
-
-=======
->>>>>>> 68462dac
 true