#!/bin/bash
# Copyright 1999-2015 Gentoo Foundation
# Distributed under the terms of the GNU General Public License v2

# Hardcoded bash lists are needed for backward compatibility with
# <portage-2.1.4 since they assume that a newly installed version
# of ebuild.sh will work for pkg_postinst, pkg_prerm, and pkg_postrm
# when portage is upgrading itself.

PORTAGE_READONLY_METADATA="DEFINED_PHASES DEPEND DESCRIPTION
	EAPI HDEPEND HOMEPAGE INHERITED IUSE REQUIRED_USE KEYWORDS LICENSE
	PDEPEND PROVIDE RDEPEND REPOSITORY RESTRICT SLOT SRC_URI"

PORTAGE_READONLY_VARS="D EBUILD EBUILD_PHASE EBUILD_PHASE_FUNC \
	EBUILD_SH_ARGS ECLASSDIR EMERGE_FROM FILESDIR MERGE_TYPE \
	PM_EBUILD_HOOK_DIR \
	PORTAGE_ACTUAL_DISTDIR PORTAGE_ARCHLIST PORTAGE_BASHRC  \
	PORTAGE_BINPKG_FILE PORTAGE_BINPKG_TAR_OPTS PORTAGE_BINPKG_TMPFILE \
	PORTAGE_BIN_PATH PORTAGE_BUILDDIR PORTAGE_BUILD_GROUP \
	PORTAGE_BUILD_USER PORTAGE_BUNZIP2_COMMAND \
	PORTAGE_BZIP2_COMMAND PORTAGE_COLORMAP PORTAGE_CONFIGROOT \
	PORTAGE_DEBUG PORTAGE_DEPCACHEDIR PORTAGE_EBUILD_EXIT_FILE \
	PORTAGE_ECLASS_LOCATIONS \
	PORTAGE_GID PORTAGE_GRPNAME PORTAGE_INST_GID PORTAGE_INST_UID \
	PORTAGE_INTERNAL_CALLER PORTAGE_IPC_DAEMON PORTAGE_IUSE PORTAGE_LOG_FILE \
	PORTAGE_MUTABLE_FILTERED_VARS PORTAGE_OVERRIDE_EPREFIX \
	PORTAGE_PYM_PATH PORTAGE_PYTHON PORTAGE_PYTHONPATH \
	PORTAGE_READONLY_METADATA PORTAGE_READONLY_VARS \
	PORTAGE_REPO_NAME PORTAGE_REPOSITORIES PORTAGE_RESTRICT \
	PORTAGE_SAVED_READONLY_VARS PORTAGE_SIGPIPE_STATUS \
	PORTAGE_TMPDIR PORTAGE_UPDATE_ENV PORTAGE_USERNAME \
	PORTAGE_VERBOSE PORTAGE_WORKDIR_MODE PORTAGE_XATTR_EXCLUDE \
	PORTDIR \
	REPLACING_VERSIONS REPLACED_BY_VERSION T WORKDIR \
	__PORTAGE_HELPER __PORTAGE_TEST_HARDLINK_LOCKS"

PORTAGE_SAVED_READONLY_VARS="A CATEGORY P PF PN PR PV PVR"

# Variables that portage sets but doesn't mark readonly.
# In order to prevent changed values from causing unexpected
# interference, they are filtered out of the environment when
# it is saved or loaded (any mutations do not persist).
PORTAGE_MUTABLE_FILTERED_VARS="AA HOSTNAME"

# @FUNCTION: __filter_readonly_variables
# @DESCRIPTION: [--filter-sandbox] [--allow-extra-vars]
# Read an environment from stdin and echo to stdout while filtering variables
# with names that are known to cause interference:
#
#   * some specific variables for which bash does not allow assignment
#   * some specific variables that affect portage or sandbox behavior
#   * variable names that begin with a digit or that contain any
#     non-alphanumeric characters that are not be supported by bash
#
# --filter-sandbox causes all SANDBOX_* variables to be filtered, which
# is only desired in certain cases, such as during preprocessing or when
# saving environment.bz2 for a binary or installed package.
#
# --filter-features causes the special FEATURES variable to be filtered.
# Generally, we want it to persist between phases since the user might
# want to modify it via bashrc to enable things like splitdebug and
# installsources for specific packages. They should be able to modify it
# in pre_pkg_setup() and have it persist all the way through the install
# phase. However, if FEATURES exist inside environment.bz2 then they
# should be overridden by current settings.
#
# --filter-locale causes locale related variables such as LANG and LC_*
# variables to be filtered. These variables should persist between phases,
# in case they are modified by the ebuild. However, the current user
# settings should be used when loading the environment from a binary or
# installed package.
#
# --filter-path causes the PATH variable to be filtered. This variable
# should persist between phases, in case it is modified by the ebuild.
# However, old settings should be overridden when loading the
# environment from a binary or installed package.
#
# ---allow-extra-vars causes some extra vars to be allowd through, such
# as ${PORTAGE_SAVED_READONLY_VARS} and ${PORTAGE_MUTABLE_FILTERED_VARS}.
# This is enabled automatically if EMERGE_FROM=binary, since it preserves
# variables from when the package was originally built.
#
# In bash-3.2_p20+ an attempt to assign BASH_*, FUNCNAME, GROUPS or any
# readonly variable cause the shell to exit while executing the "source"
# builtin command. To avoid this problem, this function filters those
# variables out and discards them. See bug #190128.
__filter_readonly_variables() {
	local x filtered_vars
	local readonly_bash_vars="BASHOPTS BASHPID DIRSTACK EUID
		FUNCNAME GROUPS PIPESTATUS PPID SHELLOPTS UID"
	local bash_misc_vars="BASH BASH_.* COLUMNS COMP_WORDBREAKS HISTCMD
		HISTFILE HOSTNAME HOSTTYPE IFS LINENO MACHTYPE OLDPWD
		OPTERR OPTIND OSTYPE POSIXLY_CORRECT PS4 PWD RANDOM
		SECONDS SHLVL _"
	local filtered_sandbox_vars="SANDBOX_ACTIVE SANDBOX_BASHRC
		SANDBOX_DEBUG_LOG SANDBOX_DISABLED SANDBOX_LIB
		SANDBOX_LOG SANDBOX_ON"
	# Untrusted due to possible application of package renames to binpkgs
	local binpkg_untrusted_vars="CATEGORY P PF PN PR PV PVR"
	local misc_garbage_vars="_portage_filter_opts"
	filtered_vars="$readonly_bash_vars $bash_misc_vars
		$PORTAGE_READONLY_VARS $misc_garbage_vars"

	# Don't filter/interfere with prefix variables unless they are
	# supported by the current EAPI.
	if ___eapi_has_prefix_variables; then
		filtered_vars+=" ED EPREFIX EROOT"
	fi

	if has --filter-sandbox $* ; then
		filtered_vars="${filtered_vars} SANDBOX_.*"
	else
		filtered_vars="${filtered_vars} ${filtered_sandbox_vars}"
	fi
	if has --filter-features $* ; then
		filtered_vars="${filtered_vars} FEATURES PORTAGE_FEATURES"
	fi
	if has --filter-path $* ; then
		filtered_vars+=" PATH"
	fi
	if has --filter-locale $* ; then
		filtered_vars+=" LANG LC_ALL LC_COLLATE
			LC_CTYPE LC_MESSAGES LC_MONETARY
			LC_NUMERIC LC_PAPER LC_TIME"
	fi
	if ! has --allow-extra-vars $* ; then
		if [ "${EMERGE_FROM}" = binary ] ; then
			# preserve additional variables from build time,
			# while excluding untrusted variables
			filtered_vars+=" ${binpkg_untrusted_vars}"
		else
			filtered_vars+=" ${PORTAGE_SAVED_READONLY_VARS}"
			filtered_vars+=" ${PORTAGE_MUTABLE_FILTERED_VARS}"
		fi
	fi
	if has --filter-metadata $* ; then
		filtered_vars+=" ${PORTAGE_READONLY_METADATA} filter_opts"
	fi

	"${PORTAGE_PYTHON:-/usr/bin/python}" "${PORTAGE_BIN_PATH}"/filter-bash-environment.py "${filtered_vars}" || die "filter-bash-environment.py failed"
}

# @FUNCTION: __preprocess_ebuild_env
# @DESCRIPTION:
# Filter any readonly variables from ${T}/environment, source it, and then
# save it via __save_ebuild_env(). This process should be sufficient to prevent
# any stale variables or functions from an arbitrary environment from
# interfering with the current environment. This is useful when an existing
# environment needs to be loaded from a binary or installed package.
__preprocess_ebuild_env() {
	local _portage_filter_opts="--filter-features --filter-locale --filter-path --filter-sandbox"

	# If environment.raw is present, this is a signal from the python side,
	# indicating that the environment may contain stale FEATURES and
	# SANDBOX_{DENY,PREDICT,READ,WRITE} variables that should be filtered out.
	# Otherwise, we don't need to filter the environment.
	[ -f "${T}/environment.raw" ] || return 0

	__filter_readonly_variables $_portage_filter_opts < "${T}"/environment \
		>> "$T/environment.filtered" || return $?
	unset _portage_filter_opts
	mv "${T}"/environment.filtered "${T}"/environment || return $?
	rm -f "${T}/environment.success" || return $?
	# WARNING: Code inside this subshell should avoid making assumptions
	# about variables or functions after source "${T}"/environment has been
	# called. Any variables that need to be relied upon should already be
	# filtered out above.
	(
		export SANDBOX_ON=1
		source "${T}/environment" || exit $?
		# We have to temporarily disable sandbox since the
		# SANDBOX_{DENY,READ,PREDICT,WRITE} values we've just loaded
		# may be unusable (triggering in spurious sandbox violations)
		# until we've merged them with our current values.
		export SANDBOX_ON=0

		# It's remotely possible that __save_ebuild_env() has been overridden
		# by the above source command. To protect ourselves, we override it
		# here with our own version. ${PORTAGE_BIN_PATH} is safe to use here
		# because it's already filtered above.
		source "${PORTAGE_BIN_PATH}/save-ebuild-env.sh" || exit $?

		# Rely on __save_ebuild_env() to filter out any remaining variables
		# and functions that could interfere with the current environment.
		__save_ebuild_env || exit $?
		>> "$T/environment.success" || exit $?
	) > "${T}/environment.filtered"
	local retval
	if [ -e "${T}/environment.success" ] ; then
		__filter_readonly_variables --filter-features < \
			"${T}/environment.filtered" > "${T}/environment"
		retval=$?
	else
		retval=1
	fi
	rm -f "${T}"/environment.{filtered,raw,success}
	return ${retval}
}

__ebuild_phase() {
	declare -F "$1" >/dev/null && __qa_call $1
}

__ebuild_phase_with_hooks() {
	local x phase_name=${1}
	for x in {pre_,,post_}${phase_name} ; do
		__ebuild_phase ${x}
	done
}

__dyn_pretend() {
	if [[ -e $PORTAGE_BUILDDIR/.pretended ]] ; then
		__vecho ">>> It appears that '$PF' is already pretended; skipping."
		__vecho ">>> Remove '$PORTAGE_BUILDDIR/.pretended' to force pretend."
		return 0
	fi
	__ebuild_phase pre_pkg_pretend
	__ebuild_phase pkg_pretend
	>> "$PORTAGE_BUILDDIR/.pretended" || \
		die "Failed to create $PORTAGE_BUILDDIR/.pretended"
	__ebuild_phase post_pkg_pretend
}

__dyn_setup() {
	if [[ " ${FEATURES} " == *" force-multilib "* ]]; then
		if ! is_auto-multilib && ! use multilib_abi_"${DEFAULT_ABI}" ; then
			ewarn
			ewarn "You disabled all ABIs"
			ewarn "You should enable at least one ABI"
			ewarn "Enabling the default ABI now"
			ewarn
		fi
	fi
	for LOOP_ABI in $(get_abi_list); do
		if [[ " ${FEATURES} " == *" force-multilib "* ]]; then
			set_abi ${LOOP_ABI}
			rm -f "${T}"/environment
			if [[ -e $PORTAGE_BUILDDIR/.setuped.${ABI} ]] ; then
				__vecho ">>> It appears that '$PF' is already setup; skipping."
				__vecho ">>> Remove '$PORTAGE_BUILDDIR/.setuped.${ABI}' to force setup."
				return 0
			fi
		fi
	__ebuild_phase pre_pkg_setup
	__ebuild_phase pkg_setup
	>> "$PORTAGE_BUILDDIR/.setuped.${ABI}" || \
		die "Failed to create $PORTAGE_BUILDDIR/.setuped"

	done

	>> "$PORTAGE_BUILDDIR/.setuped" || \
		die "Failed to create $PORTAGE_BUILDDIR/.setuped"
	__ebuild_phase post_pkg_setup

}

__dyn_unpack() {
	if [[ -f ${PORTAGE_BUILDDIR}/.unpacked ]] ; then
		__vecho ">>> WORKDIR is up-to-date, keeping..."
		return 0
	fi
	if [ ! -d "${WORKDIR}" ]; then
		install -m${PORTAGE_WORKDIR_MODE:-0700} -d "${WORKDIR}" || die "Failed to create dir '${WORKDIR}'"
	fi
	cd "${WORKDIR}" || die "Directory change failed: \`cd '${WORKDIR}'\`"
	__ebuild_phase pre_src_unpack
	__vecho ">>> Unpacking source$(_get_abi_string)..."
	__ebuild_phase src_unpack

	>> "$PORTAGE_BUILDDIR/.unpacked" || \
		die "Failed to create $PORTAGE_BUILDDIR/.unpacked"
	__vecho ">>> Source unpacked in ${WORKDIR}"
__ebuild_phase post_src_unpack
}

__dyn_clean() {
	if [ -z "${PORTAGE_BUILDDIR}" ]; then
		echo "Aborting clean phase because PORTAGE_BUILDDIR is unset!"
		return 1
	elif [ ! -d "${PORTAGE_BUILDDIR}" ] ; then
		return 0
	fi
	if has chflags $FEATURES ; then
		chflags -R noschg,nouchg,nosappnd,nouappnd "${PORTAGE_BUILDDIR}"
		chflags -R nosunlnk,nouunlnk "${PORTAGE_BUILDDIR}" 2>/dev/null
	fi

<<<<<<< HEAD
	rm -rf "${PORTAGE_BUILDDIR}"/image* "${PORTAGE_BUILDDIR}/homedir"
	rm -f "${PORTAGE_BUILDDIR}"/.installed*
=======
	# Some kernels, such as Solaris, return EINVAL when an attempt
	# is made to remove the current working directory.
	cd "${PORTAGE_PYM_PATH}" || \
		die "PORTAGE_PYM_PATH does not exist: '${PORTAGE_PYM_PATH}'"

	rm -rf "${PORTAGE_BUILDDIR}/image" "${PORTAGE_BUILDDIR}/homedir"
	rm -f "${PORTAGE_BUILDDIR}/.installed"
>>>>>>> 552f4596

	if [[ $EMERGE_FROM = binary ]] || \
		! has keeptemp $FEATURES && ! has keepwork $FEATURES ; then
		rm -rf "${T}"
	fi

	if [[ $EMERGE_FROM = binary ]] || ! has keepwork $FEATURES; then
		rm -f "$PORTAGE_BUILDDIR"/.{ebuild_changed,logid,pretended*,setuped*,unpacked*,prepared*} \
			"$PORTAGE_BUILDDIR"/.{configured*,compiled*,tested*,packaged*} \
			"$PORTAGE_BUILDDIR"/.abi \
			"$PORTAGE_BUILDDIR"/.die_hooks \
			"$PORTAGE_BUILDDIR"/.ipc_{in,out,lock} \
			"$PORTAGE_BUILDDIR"/.exit_status

		rm -rf "${PORTAGE_BUILDDIR}"/{build-info,abi-code}
		rm -rf "${WORKDIR}"*
	fi

	if [ -f "${PORTAGE_BUILDDIR}/.unpacked" ]; then
		find "${PORTAGE_BUILDDIR}" -type d ! -regex "^${WORKDIR}" | sort -r | tr "\n" "\0" | $XARGS -0 rmdir &>/dev/null
	fi

	# do not bind this to doebuild defined DISTDIR; don't trust doebuild, and if mistakes are made it'll
	# result in it wiping the users distfiles directory (bad).
	rm -rf "${PORTAGE_BUILDDIR}/distdir"

	rmdir "$PORTAGE_BUILDDIR" 2>/dev/null

	true
}

__abort_handler() {
	local msg
	if [ "$2" != "fail" ]; then
		msg="${EBUILD}: ${1} aborted; exiting."
	else
		msg="${EBUILD}: ${1} failed; exiting."
	fi
	echo
	echo "$msg"
	echo
	eval ${3}
	#unset signal handler
	trap - SIGINT SIGQUIT
}

__abort_prepare() {
	__abort_handler src_prepare $1
	rm -f "$PORTAGE_BUILDDIR/.prepared"
	exit 1
}

__abort_configure() {
	__abort_handler src_configure $1
	rm -f "$PORTAGE_BUILDDIR/.configured"
	exit 1
}

__abort_compile() {
	__abort_handler "src_compile" $1
	rm -f "${PORTAGE_BUILDDIR}/.compiled"
	exit 1
}

__abort_test() {
	__abort_handler "__dyn_test" $1
	rm -f "${PORTAGE_BUILDDIR}/.tested"
	exit 1
}

__abort_install() {
	__abort_handler "src_install" $1
	rm -rf "${PORTAGE_BUILDDIR}/image"
	exit 1
}

__has_phase_defined_up_to() {
	local phase
	for phase in unpack prepare configure compile install; do
		has ${phase} ${DEFINED_PHASES} && return 0
		[[ ${phase} == $1 ]] && return 1
	done
	# We shouldn't actually get here
	return 1
}

__dyn_prepare() {

	if [[ -e $PORTAGE_BUILDDIR/.prepared ]] ; then
		__vecho ">>> It appears that '$PF' is already prepared; skipping."
		__vecho ">>> Remove '$PORTAGE_BUILDDIR/.prepared' to force prepare."
		return 0
	fi

	for LOOP_ABI in $(get_abi_list); do
		if [[ " ${FEATURES} " == *" force-multilib "* ]]; then

			if [ "${PORTAGE_BUILDDIR}"/.prepared.${LOOP_ABI} -nt "${WORKDIR}" ]; then
				echo ">>> It appears that ${PN} is already prepared for ABI=${LOOP_ABI}; skipping."
				echo ">>> Remove '$PORTAGE_BUILDDIR/.prepared.${LOOP_ABI}' to force prepare."
				continue
			fi
		fi
	if [[ -d $S ]] ; then
		cd "${S}"
	elif ___eapi_has_S_WORKDIR_fallback; then
		cd "${WORKDIR}"
	elif [[ -z ${A} ]] && ! __has_phase_defined_up_to prepare; then
		cd "${WORKDIR}"
	else
		die "The source directory '${S}' doesn't exist"
	fi

	trap __abort_prepare SIGINT SIGQUIT

	__ebuild_phase pre_src_prepare
	__vecho ">>> Preparing source in $PWD$(_get_abi_string) ..."
	__ebuild_phase src_prepare

	done

	# keep path in eapply_user in sync!
	if ___eapi_has_eapply_user && [[ ! -f ${T}/.portage_user_patches_applied ]]; then
		die "eapply_user (or default) must be called in src_prepare()!"
	fi

	>> "$PORTAGE_BUILDDIR/.prepared" || \
		die "Failed to create $PORTAGE_BUILDDIR/.prepared"
	__vecho ">>> Source prepared."
	__ebuild_phase post_src_prepare

	trap - SIGINT SIGQUIT
}

# @FUNCTION: __start_distcc
# @DESCRIPTION:
# Start distcc-pump if necessary.
__start_distcc() {
	if has distcc $FEATURES && has distcc-pump $FEATURES ; then
		if [[ -z $INCLUDE_SERVER_PORT ]] || [[ ! -w $INCLUDE_SERVER_PORT ]] ; then
			# adding distcc to PATH repeatedly results in fatal distcc recursion :)
			eval $(pump --startup | grep -v PATH)
			trap "pump --shutdown >/dev/null" EXIT
		fi
	fi
}

__dyn_configure() {

	if [[ -e $PORTAGE_BUILDDIR/.configured ]] ; then
		__vecho ">>> It appears that '$PF' is already configured; skipping."
		__vecho ">>> Remove '$PORTAGE_BUILDDIR/.configured' to force configuration."
		return 0
	fi

	for LOOP_ABI in $(get_abi_list); do
		if [[ " ${FEATURES} " == *" force-multilib "* ]]; then

			if [ ${PORTAGE_BUILDDIR}/.configured.${LOOP_ABI} -nt "${WORKDIR}" ]; then
				echo ">>> It appears that ${PN} is already configured for ABI=${LOOP_ABI}; skipping."
				echo ">>> Remove '$PORTAGE_BUILDDIR/.configured.${LOOP_ABI}' to force configuration."
				continue
			fi
		fi
	if [[ -d $S ]] ; then
		cd "${S}"
	elif ___eapi_has_S_WORKDIR_fallback; then
		cd "${WORKDIR}"
	elif [[ -z ${A} ]] && ! __has_phase_defined_up_to configure; then
		cd "${WORKDIR}"
	else
		die "The source directory '${S}' doesn't exist"
	fi

	trap __abort_configure SIGINT SIGQUIT
	__start_distcc

	__ebuild_phase pre_src_configure

	__vecho ">>> Configuring source in $PWD$(_get_abi_string) ..."
	__ebuild_phase src_configure

	done
	>> "$PORTAGE_BUILDDIR/.configured" || \
		die "Failed to create $PORTAGE_BUILDDIR/.configured"
	__vecho ">>> Source configured."

	__ebuild_phase post_src_configure

	trap - SIGINT SIGQUIT
}

__dyn_compile() {

	if [[ -e $PORTAGE_BUILDDIR/.compiled ]] ; then
		__vecho ">>> It appears that '${PF}' is already compiled; skipping."
		__vecho ">>> Remove '$PORTAGE_BUILDDIR/.compiled' to force compilation."
		return 0
	fi

	for LOOP_ABI in $(get_abi_list); do
		if [[ " ${FEATURES} " == *" force-multilib "* ]]; then

			if [ ${PORTAGE_BUILDDIR}/.compiled.${LOOP_ABI} -nt "${WORKDIR}" ]; then
				echo ">>> It appears that ${PN} is already compiled for ABI=${LOOP_ABI}; skipping."
				echo ">>> Remove '$PORTAGE_BUILDDIR/.compiled.${LOOP_ABI}' to force compilation."
				continue
			fi
		fi
	if [[ -d $S ]] ; then
		cd "${S}"
	elif ___eapi_has_S_WORKDIR_fallback; then
		cd "${WORKDIR}"
	elif [[ -z ${A} ]] && ! __has_phase_defined_up_to compile; then
		cd "${WORKDIR}"
	else
		die "The source directory '${S}' doesn't exist"
	fi

	trap __abort_compile SIGINT SIGQUIT
	__start_distcc

	__ebuild_phase pre_src_compile

	__vecho ">>> Compiling source in $PWD$(_get_abi_string) ..."
	__ebuild_phase src_compile

	done
	>> "$PORTAGE_BUILDDIR/.compiled" || \
		die "Failed to create $PORTAGE_BUILDDIR/.compiled"
	__vecho ">>> Source compiled."

	__ebuild_phase post_src_compile

	trap - SIGINT SIGQUIT
}

__dyn_test() {

	if [[ -e $PORTAGE_BUILDDIR/.tested ]] ; then
		__vecho ">>> It appears that ${PN} has already been tested; skipping."
		__vecho ">>> Remove '${PORTAGE_BUILDDIR}/.tested' to force test."
		return
	fi

	trap "__abort_test" SIGINT SIGQUIT
	for LOOP_ABI in $(get_abi_list); do
		__start_distcc

	if [ -d "${S}" ]; then
		cd "${S}"
	else
		cd "${WORKDIR}"
	fi

	if has test ${RESTRICT} ; then
		einfo "Skipping make test/check due to ebuild restriction."
		__vecho ">>> Test phase [disabled because of RESTRICT=test]: ${CATEGORY}/${PF}"

	# If ${EBUILD_FORCE_TEST} == 1 and FEATURES came from ${T}/environment
	# then it might not have FEATURES=test like it's supposed to here.
	elif [[ ${EBUILD_FORCE_TEST} != 1 ]] && ! has test ${FEATURES} ; then
		__vecho ">>> Test phase [not enabled]: ${CATEGORY}/${PF}"
	else
		if [[ " ${FEATURES} " == *" force-multilib "* ]]; then
			if [ ${PORTAGE_BUILDDIR}/.tested.${LOOP_ABI} -nt "${WORKDIR}" ]; then
				echo ">>> It appears that ${PN} is already tested for ABI=${LOOP_ABI}; skipping."
				echo ">>> Remove '$PORTAGE_BUILDDIR/.tested.${LOOP_ABI}' to force testing."
				continue
			fi
		fi
		local save_sp=${SANDBOX_PREDICT}
		addpredict /
		__ebuild_phase pre_src_test

		__vecho ">>> Test phase: ${CATEGORY}/${PF}"
		__ebuild_phase src_test

		__vecho ">>> Completed testing ${CATEGORY}/${PF}"

		>> "$PORTAGE_BUILDDIR/.tested" || \
			die "Failed to create $PORTAGE_BUILDDIR/.tested"
		__ebuild_phase post_src_test
		SANDBOX_PREDICT=${save_sp}
	fi

	done

	trap - SIGINT SIGQUIT
}

__dyn_install() {
	[ -z "$PORTAGE_BUILDDIR" ] && die "${FUNCNAME}: PORTAGE_BUILDDIR is unset"
	if has noauto $FEATURES ; then
		rm -f "${PORTAGE_BUILDDIR}/.installed"
	elif [[ -e $PORTAGE_BUILDDIR/.installed ]] ; then
		__vecho ">>> It appears that '${PF}' is already installed; skipping."
		__vecho ">>> Remove '${PORTAGE_BUILDDIR}/.installed' to force install."
		return 0
	fi
	trap "__abort_install" SIGINT SIGQUIT
	__start_distcc

	# Handle setting QA_* based on QA_PREBUILT
	# Those variables shouldn't be needed before src_install()
	# (QA_PRESTRIPPED is used in prepstrip, others in install-qa-checks)
	# and delay in setting them allows us to set them in pkg_setup()
	if [[ -n $QA_PREBUILT ]] ; then
		# these ones support fnmatch patterns
		QA_EXECSTACK+=" $QA_PREBUILT"
		QA_TEXTRELS+=" $QA_PREBUILT"
		QA_WX_LOAD+=" $QA_PREBUILT"

		# these ones support regular expressions, so translate
		# fnmatch patterns to regular expressions
		for x in QA_DT_NEEDED QA_FLAGS_IGNORED QA_PRESTRIPPED QA_SONAME ; do
			if [[ $(declare -p $x 2>/dev/null) = declare\ -a* ]] ; then
				eval "$x=(\"\${$x[@]}\" ${QA_PREBUILT//\*/.*})"
			else
				eval "$x+=\" ${QA_PREBUILT//\*/.*}\""
			fi
		done

		unset x
	fi
	# This needs to be exported since prepstrip is a separate shell script.
	[[ -n $QA_PRESTRIPPED ]] && export QA_PRESTRIPPED
	eval "[[ -n \$QA_PRESTRIPPED_${ARCH/-/_} ]] && \
		export QA_PRESTRIPPED_${ARCH/-/_}"

	__ebuild_phase pre_src_install

	if ___eapi_has_prefix_variables; then
		_x=${ED}
	else
		_x=${D}
	fi
	rm -rf "${D}"
	[[ " ${FEATURES} " == *" force-multilib "* ]] && is_auto-multilib && rm -rf "${D}".${ABI}
	mkdir -p "${_x}"
	unset _x
	for LOOP_ABI in $(get_abi_list); do

	if [[ -d $S ]] ; then
		cd "${S}"
	elif ___eapi_has_S_WORKDIR_fallback; then
		cd "${WORKDIR}"
	elif [[ -z ${A} ]] && ! __has_phase_defined_up_to install; then
		cd "${WORKDIR}"
	else
		die "The source directory '${S}' doesn't exist"
	fi

	__vecho
	__vecho ">>> Install ${PF} into ${D} category ${CATEGORY}"
	#our custom version of libtool uses $S and $D to fix
	#invalid paths in .la files
	export S D

	# Reset exeinto(), docinto(), insinto(), and into() state variables
	# in case the user is running the install phase multiple times
	# consecutively via the ebuild command.
	export DESTTREE=/usr
	export INSDESTTREE=""
	export _E_EXEDESTTREE_=""
	export _E_DOCDESTTREE_=""

	__ebuild_phase src_install

		if ( [[ " ${FEATURES} " == *" force-multilib "* ]] && is_auto-multilib ) ; then
			_finalize_abi_install
			cp "${T}"/environment "${PORTAGE_BUILDDIR}"/build-info/environment.${LOOP_ABI} || die
		fi
	done
	if [[ -d "${D}" ]]; then
		if [[ " ${FEATURES} " == *" force-multilib "* ]]; then
			if [[ ${CATEGORY}/${PN} == sys-devel/libtool ]] ; then
				ewarn "Preserving libltdl.la because of extensive usage"
				ewarn "even in m4 macros of libtool"
			else
				find "${D}" -name '*.la' ! -exec grep -q shouldnotlink=yes {} \; -exec rm {} \;
			fi
		fi

	>> "$PORTAGE_BUILDDIR/.installed" || \
		die "Failed to create $PORTAGE_BUILDDIR/.installed"
	__vecho ">>> Completed installing ${PF} into ${D}"
	__vecho
	__ebuild_phase post_src_install

	# record build & installed size in build log
	if type -P du &>/dev/null; then
		local sz=( $(du -ks "${WORKDIR}") )
		einfo "Final size of build directory: ${sz[0]} KiB"
		sz=( $(du -ks "${D}") )
		einfo "Final size of installed tree: ${sz[0]} KiB"
		__vecho
	fi

	cd "${PORTAGE_BUILDDIR}"/build-info
	set -f
	local f x
	IFS=$' \t\n\r'
	for f in CATEGORY DEFINED_PHASES FEATURES INHERITED IUSE \
		PF PKGUSE SLOT KEYWORDS HOMEPAGE DESCRIPTION ; do
		x=$(echo -n ${!f})
		[[ -n $x ]] && echo "$x" > $f
	done
	if [[ $CATEGORY != virtual ]] ; then
		for f in ASFLAGS CBUILD CC CFLAGS CHOST CTARGET CXX \
			CXXFLAGS EXTRA_ECONF EXTRA_EINSTALL EXTRA_MAKE \
			LDFLAGS LIBCFLAGS LIBCXXFLAGS QA_CONFIGURE_OPTIONS \
			QA_DESKTOP_FILE QA_PREBUILT PROVIDES_EXCLUDE REQUIRES_EXCLUDE ; do
			x=$(echo -n ${!f})
			[[ -n $x ]] && echo "$x" > $f
		done
		# whitespace preserved
		for f in QA_AM_MAINTAINER_MODE ; do
			[[ -n ${!f} ]] && echo "${!f}" > $f
		done
	fi
	if [[ " ${FEATURES} " == *" force-multilib "* ]]; then
		#IUSE is changed in _post_src_install_chost_fix
		#in pym/portage/package/ebuild/doebuild.py
		#which is run after dyn_install, so useless to
		#add internal USE flags here 
		if is_auto-multilib; then
			echo "$(get_abi_order)" > MULTILIB_ABIS
		fi
	fi
	echo "${USE}"       > USE
	echo "${EAPI:-0}"   > EAPI

	# Save EPREFIX, since it makes it easy to use chpathtool to
	# adjust the content of a binary package so that it will
	# work in a different EPREFIX from the one is was built for.
	if ___eapi_has_prefix_variables && [[ -n ${EPREFIX} ]]; then
		echo "${EPREFIX}" > EPREFIX
	fi

	set +f

	# local variables can leak into the saved environment.
	unset f

	# Use safe cwd, avoiding unsafe import for bug #469338.
	cd "${PORTAGE_PYM_PATH}"
	__save_ebuild_env --exclude-init-phases | __filter_readonly_variables \
		--filter-path --filter-sandbox --allow-extra-vars > \
		"${PORTAGE_BUILDDIR}"/build-info/environment
	assert "__save_ebuild_env failed"
	cd "${PORTAGE_BUILDDIR}"/build-info || die

	${PORTAGE_BZIP2_COMMAND} -f9 environment

	cp "${EBUILD}" "${PF}.ebuild"
	[ -n "${PORTAGE_REPO_NAME}" ]  && echo "${PORTAGE_REPO_NAME}" > repository
	if has nostrip ${FEATURES} ${RESTRICT} || has strip ${RESTRICT}
	then
		>> DEBUGBUILD
	fi

	else
		if [[ " ${FEATURES} " == *" force-multilib "* ]]; then
			cd "${PORTAGE_BUILDDIR}"
			if [[ $EMERGE_FROM = binary ]] || ! has keepwork $FEATURES; then
				rm -f "$PORTAGE_BUILDDIR"/.{ebuild_changed,exit_status,logid,unpacked,prepared} \
					"$PORTAGE_BUILDDIR"/.{configured,compiled,tested,packaged} \
					"$PORTAGE_BUILDDIR"/.die_hooks

				rm -rf "${WORKDIR}"
			fi

			if [ -f "${PORTAGE_BUILDDIR}/.unpacked" ]; then
				find "${PORTAGE_BUILDDIR}" -type d ! -regex "^${WORKDIR}" | sort -r | tr "\n" "\0" | $XARGS -0 rmdir &>/dev/null
			fi
		fi
	fi
	trap - SIGINT SIGQUIT
}

__dyn_help() {
	echo
	echo "Portage"
	echo "Copyright 1999-2010 Gentoo Foundation"
	echo
	echo "How to use the ebuild command:"
	echo
	echo "The first argument to ebuild should be an existing .ebuild file."
	echo
	echo "One or more of the following options can then be specified.  If more"
	echo "than one option is specified, each will be executed in order."
	echo
	echo "  help        : show this help screen"
	echo "  pretend     : execute package specific pretend actions"
	echo "  setup       : execute package specific setup actions"
	echo "  fetch       : download source archive(s) and patches"
	echo "  nofetch     : display special fetch instructions"
	echo "  digest      : create a manifest file for the package"
	echo "  manifest    : create a manifest file for the package"
	echo "  unpack      : unpack sources (auto-dependencies if needed)"
	echo "  prepare     : prepare sources (auto-dependencies if needed)"
	echo "  configure   : configure sources (auto-fetch/unpack if needed)"
	echo "  compile     : compile sources (auto-fetch/unpack/configure if needed)"
	echo "  test        : test package (auto-fetch/unpack/configure/compile if needed)"
	echo "  preinst     : execute pre-install instructions"
	echo "  postinst    : execute post-install instructions"
	echo "  install     : install the package to the temporary install directory"
	echo "  qmerge      : merge image into live filesystem, recording files in db"
	echo "  merge       : do fetch, unpack, compile, install and qmerge"
	echo "  prerm       : execute pre-removal instructions"
	echo "  postrm      : execute post-removal instructions"
	echo "  unmerge     : remove package from live filesystem"
	echo "  config      : execute package specific configuration actions"
	echo "  package     : create a tarball package in ${PKGDIR}/All"
	echo "  rpm         : build a RedHat RPM package"
	echo "  clean       : clean up all source and temporary files"
	echo
	echo "The following settings will be used for the ebuild process:"
	echo
	echo "  package     : ${PF}"
	echo "  slot        : ${SLOT}"
	echo "  category    : ${CATEGORY}"
	echo "  description : ${DESCRIPTION}"
	echo "  system      : ${CHOST}"
	echo "  c flags     : ${CFLAGS}"
	echo "  c++ flags   : ${CXXFLAGS}"
	echo "  make flags  : ${MAKEOPTS}"
	echo -n "  build mode  : "
	if has nostrip ${FEATURES} ${RESTRICT} || has strip ${RESTRICT} ;
	then
		echo "debug (large)"
	else
		echo "production (stripped)"
	fi
	echo "  merge to    : ${ROOT}"
	echo
	if [ -n "$USE" ]; then
		echo "Additionally, support for the following optional features will be enabled:"
		echo
		echo "  ${USE}"
	fi
	echo
}

# @FUNCTION: __ebuild_arg_to_phase
# @DESCRIPTION:
# Translate a known ebuild(1) argument into the precise
# name of it's corresponding ebuild phase.
__ebuild_arg_to_phase() {
	[ $# -ne 1 ] && die "expected exactly 1 arg, got $#: $*"
	local arg=$1
	local phase_func=""

	case "$arg" in
		pretend)
			___eapi_has_pkg_pretend && \
				phase_func=pkg_pretend
			;;
		setup)
			phase_func=pkg_setup
			;;
		nofetch)
			phase_func=pkg_nofetch
			;;
		unpack)
			phase_func=src_unpack
			;;
		prepare)
			___eapi_has_src_prepare && \
				phase_func=src_prepare
			;;
		configure)
			___eapi_has_src_configure && \
				phase_func=src_configure
			;;
		compile)
			phase_func=src_compile
			;;
		test)
			phase_func=src_test
			;;
		install)
			phase_func=src_install
			;;
		preinst)
			phase_func=pkg_preinst
			;;
		postinst)
			phase_func=pkg_postinst
			;;
		prerm)
			phase_func=pkg_prerm
			;;
		postrm)
			phase_func=pkg_postrm
			;;
	esac

	[[ -z $phase_func ]] && return 1
	echo "$phase_func"
	return 0
}

__ebuild_phase_funcs() {
	[ $# -ne 2 ] && die "expected exactly 2 args, got $#: $*"
	local eapi=$1
	local phase_func=$2
	local all_phases="src_compile pkg_config src_configure pkg_info
		src_install pkg_nofetch pkg_postinst pkg_postrm pkg_preinst
		src_prepare pkg_prerm pkg_pretend pkg_setup src_test src_unpack"
	local x

	# First, set up the error handlers for default*
	for x in ${all_phases} ; do
		eval "default_${x}() {
			die \"default_${x}() is not supported in EAPI='${eapi}' in phase ${phase_func}\"
		}"
	done

	# We can just call the specific handler -- it will either error out
	# on invalid phase or run it.
	eval "default() {
		default_${phase_func}
	}"

	case "$eapi" in
		0|1) # EAPIs not supporting 'default'

			for x in pkg_nofetch src_unpack src_test ; do
				declare -F $x >/dev/null || \
					eval "$x() { __eapi0_$x; }"
			done

			if ! declare -F src_compile >/dev/null ; then
				case "$eapi" in
					0)
						src_compile() { __eapi0_src_compile; }
						;;
					*)
						src_compile() { __eapi1_src_compile; }
						;;
				esac
			fi
			;;

		*) # EAPIs supporting 'default'

			# defaults starting with EAPI 0
			[[ ${phase_func} == pkg_nofetch ]] && \
				default_pkg_nofetch() { __eapi0_pkg_nofetch; }
			[[ ${phase_func} == src_unpack ]] && \
				default_src_unpack() { __eapi0_src_unpack; }
			[[ ${phase_func} == src_test ]] && \
				default_src_test() { __eapi0_src_test; }

			# defaults starting with EAPI 2
			[[ ${phase_func} == src_prepare ]] && \
				default_src_prepare() { __eapi2_src_prepare; }
			[[ ${phase_func} == src_configure ]] && \
				default_src_configure() { __eapi2_src_configure; }
			[[ ${phase_func} == src_compile ]] && \
				default_src_compile() { __eapi2_src_compile; }

			# bind supported phases to the defaults
			declare -F pkg_nofetch >/dev/null || \
				pkg_nofetch() { default; }
			declare -F src_unpack >/dev/null || \
				src_unpack() { default; }
			declare -F src_prepare >/dev/null || \
				src_prepare() { default; }
			declare -F src_configure >/dev/null || \
				src_configure() { default; }
			declare -F src_compile >/dev/null || \
				src_compile() { default; }
			declare -F src_test >/dev/null || \
				src_test() { default; }

			# defaults starting with EAPI 4
			if ! has ${eapi} 2 3; then
				[[ ${phase_func} == src_install ]] && \
					default_src_install() { __eapi4_src_install; }

				declare -F src_install >/dev/null || \
					src_install() { default; }
			fi

			# defaults starting with EAPI 6
			if ! has ${eapi} 2 3 4 4-python 4-slot-abi 5 5-progress 5-hdepend; then
				[[ ${phase_func} == src_prepare ]] && \
					default_src_prepare() { __eapi6_src_prepare; }
				[[ ${phase_func} == src_install ]] && \
					default_src_install() { __eapi6_src_install; }

				declare -F src_prepare >/dev/null || \
					src_prepare() { default; }
			fi
			;;
	esac
}

__ebuild_main() {

	# Subshell/helper die support (must export for the die helper).
	# Since this function is typically executed in a subshell,
	# setup EBUILD_MASTER_PID to refer to the current $BASHPID,
	# which seems to give the best results when further
	# nested subshells call die.
	export EBUILD_MASTER_PID=${BASHPID:-$(__bashpid)}
	trap 'exit 1' SIGTERM

	#a reasonable default for $S
	[[ -z ${S} ]] && export S=${WORKDIR}/${P}

	if [[ -s $SANDBOX_LOG ]] ; then
		# We use SANDBOX_LOG to check for sandbox violations,
		# so we ensure that there can't be a stale log to
		# interfere with our logic.
		local x=
		if [[ -n SANDBOX_ON ]] ; then
			x=$SANDBOX_ON
			export SANDBOX_ON=0
		fi

		rm -f "$SANDBOX_LOG" || \
			die "failed to remove stale sandbox log: '$SANDBOX_LOG'"

		if [[ -n $x ]] ; then
			export SANDBOX_ON=$x
		fi
		unset x
	fi

	# Force configure scripts that automatically detect ccache to
	# respect FEATURES="-ccache".
	has ccache $FEATURES || export CCACHE_DISABLE=1

	local phase_func=$(__ebuild_arg_to_phase "$EBUILD_PHASE")
	[[ -n $phase_func ]] && __ebuild_phase_funcs "$EAPI" "$phase_func"
	unset phase_func

	__source_all_bashrcs

	case ${1} in
	nofetch)
		__ebuild_phase_with_hooks pkg_nofetch
		;;
	config|info)
		if has "${1}" config info && \
			! declare -F "pkg_${1}" >/dev/null ; then
			ewarn  "pkg_${1}() is not defined: '${EBUILD##*/}'"
		fi
		export SANDBOX_ON="0"
		if [ "${PORTAGE_DEBUG}" != "1" ] || [ "${-/x/}" != "$-" ]; then
			__ebuild_phase_with_hooks pkg_${1}
		else
			set -x
			__ebuild_phase_with_hooks pkg_${1}
			set +x
		fi
		if [[ -n $PORTAGE_UPDATE_ENV ]] ; then
			# Update environment.bz2 in case installation phases
			# need to pass some variables to uninstallation phases.
			# Use safe cwd, avoiding unsafe import for bug #469338.
			cd "${PORTAGE_PYM_PATH}"
			__save_ebuild_env --exclude-init-phases | \
				__filter_readonly_variables --filter-path \
				--filter-sandbox --allow-extra-vars \
				| ${PORTAGE_BZIP2_COMMAND} -c -f9 > "$PORTAGE_UPDATE_ENV"
			assert "__save_ebuild_env failed"
		fi
		;;
	prerm|postrm|preinst|postinst)
		if [[ " ${FEATURES} " == *" force-multilib "* ]]; then
			for LOOP_ABI in $(get_abi_order); do
				if is_auto-multilib ; then
					case ${1} in
						preinst|postinst)
							set_abi ${LOOP_ABI}
							source "${T}"/environment
							;;
						prerm|postrm)
							# if = backward compactibility for previous versions, which did not
							# install a per-ABI environment
							if [[ -f "${ROOT}"var/db/pkg/${CATEGORY}/${PF}/environment.${LOOP_ABI}.bz2 ]] ; then
								bzcat "${ROOT}"var/db/pkg/${CATEGORY}/${PF}/environment.${LOOP_ABI}.bz2 > "${T}"/environment || die
								__preprocess_ebuild_env --filter-metadata
							fi
							;;
					esac
					# >/dev/null = backward compactibility for prerm/postrm
					source "${T}"/environment 2>/dev/null || die
				fi
				export SANDBOX_ON="0"
				if [ "${PORTAGE_DEBUG}" != "1" ] || [ "${-/x/}" != "$-" ]; then
					__ebuild_phase_with_hooks pkg_${1}
				else
					set -x
					__ebuild_phase_with_hooks pkg_${1}
					set +x
				fi

				if [[ -n $PORTAGE_UPDATE_ENV ]] ; then
					# Update environment.bz2 in case installation phases
					# need to pass some variables to uninstallation phases.
					__save_ebuild_env --exclude-init-phases | \
						__filter_readonly_variables --filter-path \
						--filter-sandbox --allow-extra-vars \
						| ${PORTAGE_BZIP2_COMMAND} -c -f9 > "$PORTAGE_UPDATE_ENV"
					assert "__save_ebuild_env failed"
				fi
				if is_auto-multilib ; then
					case ${1} in
						preinst|postinst)
							unset_abi
							source "${T}"/environment
							;;
						prerm|postrm)
							#if = backward compactibility for previous versions, which did not
							#install a per-ABI environment
							if [[ -f "${ROOT}"var/db/pkg/${CATEGORY}/${PF}/environment.${LOOP_ABI}.bz2 ]] ; then
								__preprocess_ebuild_env --filter-metadata
								bzcat "${ROOT}"var/db/pkg/${CATEGORY}/${PF}/environment.${LOOP_ABI}.bz2 > "${T}"/environment || die
							fi
							;;
					esac
					# >/dev/null = backward compactibility for prerm/postrm
					source "${T}"/environment 2>/dev/null || die
				fi
			done
		else
			export SANDBOX_ON="0"
			if [ "${PORTAGE_DEBUG}" != "1" ] || [ "${-/x/}" != "$-" ]; then
				__ebuild_phase_with_hooks pkg_${1}
			else
				set -x
				__ebuild_phase_with_hooks pkg_${1}
				set +x
			fi
			if [[ -n $PORTAGE_UPDATE_ENV ]] ; then
				# Update environment.bz2 in case installation phases
				# need to pass some variables to uninstallation phases.
				__save_ebuild_env --exclude-init-phases | \
					__filter_readonly_variables --filter-path \
					--filter-sandbox --allow-extra-vars \
					| ${PORTAGE_BZIP2_COMMAND} -c -f9 > "$PORTAGE_UPDATE_ENV"
				assert "__save_ebuild_env failed"
			fi
		fi
		;;
	unpack|prepare|configure|compile|test|clean|install)
		if [[ ${SANDBOX_DISABLED:-0} = 0 ]] ; then
			export SANDBOX_ON="1"
		else
			export SANDBOX_ON="0"
		fi

		case "${1}" in
		configure|compile)

			local x
			for x in ASFLAGS CCACHE_DIR CCACHE_SIZE \
				CFLAGS CXXFLAGS LDFLAGS LIBCFLAGS LIBCXXFLAGS ; do
				[[ ${!x+set} = set ]] && export $x
			done
			unset x

			has distcc $FEATURES && [[ -n $DISTCC_DIR ]] && \
				[[ ${SANDBOX_WRITE/$DISTCC_DIR} = $SANDBOX_WRITE ]] && \
				addwrite "$DISTCC_DIR"

			x=LIBDIR_$ABI
			[ -z "$PKG_CONFIG_PATH" -a -n "$ABI" -a -n "${!x}" ] && \
				export PKG_CONFIG_PATH=${EPREFIX}/usr/${!x}/pkgconfig

			if has noauto $FEATURES && \
				[[ ! -f $PORTAGE_BUILDDIR/.unpacked ]] ; then
				echo
				echo "!!! We apparently haven't unpacked..." \
					"This is probably not what you"
				echo "!!! want to be doing... You are using" \
					"FEATURES=noauto so I'll assume"
				echo "!!! that you know what you are doing..." \
					"You have 5 seconds to abort..."
				echo

				sleep 5
			fi

			cd "$PORTAGE_BUILDDIR"
			if [ ! -d build-info ] ; then
				mkdir build-info
				cp "$EBUILD" "build-info/$PF.ebuild"
			fi

			#our custom version of libtool uses $S and $D to fix
			#invalid paths in .la files
			export S D

			;;
		esac

		if [ "${PORTAGE_DEBUG}" != "1" ] || [ "${-/x/}" != "$-" ]; then
			__dyn_${1}
		else
			set -x
			__dyn_${1}
			set +x
		fi
		export SANDBOX_ON="0"
		;;
	help|pretend|setup)
		#pkg_setup needs to be out of the sandbox for tmp file creation;
		#for example, awking and piping a file in /tmp requires a temp file to be created
		#in /etc.  If pkg_setup is in the sandbox, both our lilo and apache ebuilds break.
		export SANDBOX_ON="0"
		if [ "${PORTAGE_DEBUG}" != "1" ] || [ "${-/x/}" != "$-" ]; then
			__dyn_${1}
		else
			set -x
			__dyn_${1}
			set +x
		fi
		;;
	_internal_test)
		;;
	*)
		export SANDBOX_ON="1"
		echo "Unrecognized arg '${1}'"
		echo
		__dyn_help
		exit 1
		;;
	esac

	# Save the env only for relevant phases.
	if ! has "${1}" clean help info nofetch ; then
		umask 002
		# Use safe cwd, avoiding unsafe import for bug #469338.
		cd "${PORTAGE_PYM_PATH}"
		__save_ebuild_env | __filter_readonly_variables \
			--filter-features > "$T/environment"
		assert "__save_ebuild_env failed"
		chgrp "${PORTAGE_GRPNAME:-portage}" "$T/environment"
		chmod g+w "$T/environment"
	fi
	[[ -n $PORTAGE_EBUILD_EXIT_FILE ]] && > "$PORTAGE_EBUILD_EXIT_FILE"
	if [[ -n $PORTAGE_IPC_DAEMON ]] ; then
		[[ ! -s $SANDBOX_LOG ]]
		"$PORTAGE_BIN_PATH"/ebuild-ipc exit $?
	fi
}<|MERGE_RESOLUTION|>--- conflicted
+++ resolved
@@ -285,10 +285,6 @@
 		chflags -R nosunlnk,nouunlnk "${PORTAGE_BUILDDIR}" 2>/dev/null
 	fi
 
-<<<<<<< HEAD
-	rm -rf "${PORTAGE_BUILDDIR}"/image* "${PORTAGE_BUILDDIR}/homedir"
-	rm -f "${PORTAGE_BUILDDIR}"/.installed*
-=======
 	# Some kernels, such as Solaris, return EINVAL when an attempt
 	# is made to remove the current working directory.
 	cd "${PORTAGE_PYM_PATH}" || \
@@ -296,7 +292,6 @@
 
 	rm -rf "${PORTAGE_BUILDDIR}/image" "${PORTAGE_BUILDDIR}/homedir"
 	rm -f "${PORTAGE_BUILDDIR}/.installed"
->>>>>>> 552f4596
 
 	if [[ $EMERGE_FROM = binary ]] || \
 		! has keeptemp $FEATURES && ! has keepwork $FEATURES ; then
