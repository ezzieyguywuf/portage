--- conflicted
+++ resolved
@@ -34,11 +34,8 @@
 eval $(portageq envvar -v FEATURES FETCHCOMMAND GENTOO_MIRRORS \
 	PORTAGE_BIN_PATH PORTAGE_GPG_DIR \
 	PORTAGE_NICENESS PORTAGE_RSYNC_EXTRA_OPTS PORTAGE_TMPDIR PORTDIR \
-<<<<<<< HEAD
-	http_proxy ftp_proxy EPREFIX PORTAGE_USER PORTAGE_GROUP)
-=======
-	SYNC http_proxy ftp_proxy)
->>>>>>> cdb5a455
+	SYNC http_proxy ftp_proxy \
+	EPREFIX PORTAGE_USER PORTAGE_GROUP)
 DISTDIR="${PORTAGE_TMPDIR}/emerge-webrsync"
 export http_proxy ftp_proxy
 
