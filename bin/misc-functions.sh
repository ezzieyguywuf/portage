--- conflicted
+++ resolved
@@ -1,10 +1,5 @@
-<<<<<<< HEAD
 #!@PORTAGE_BASH@
-# Copyright 1999-2013 Gentoo Foundation
-=======
-#!/bin/bash
 # Copyright 1999-2014 Gentoo Foundation
->>>>>>> 0f245b5f
 # Distributed under the terms of the GNU General Public License v2
 #
 # Miscellaneous shell functions that make use of the ebuild env but don't need
@@ -213,63 +208,6 @@
 	___eapi_has_docompress && prepcompress
 	ecompressdir --dequeue
 	ecompress --dequeue
-
-<<<<<<< HEAD
-	# Prefix specific checks
-	[[ ${ED} != ${D} ]] && install_qa_check_prefix
-
-	f=
-	for x in etc/app-defaults usr/man usr/info usr/X11R6 usr/doc usr/locale ; do
-		[[ -d ${ED}/$x ]] && f+="  $x\n"
-	done
-	if [[ -n $f ]] ; then
-		eqawarn "QA Notice: This ebuild installs into the following deprecated directories:"
-		eqawarn
-		eqawarn "$f"
-	fi
-
-	# It's ok create these directories, but not to install into them. #493154
-	# TODO: We should add var/lib to this list.
-	f=
-	for x in var/cache var/lock var/run run ; do
-		if [[ ! -L ${ED}/${x} && -d ${ED}/${x} ]] ; then
-			if [[ -z $(find "${ED}/${x}" -prune -empty) ]] ; then
-				f+=$(cd "${ED}"; find "${x}" -printf '  %p\n')
-			fi
-		fi
-	done
-	if [[ -n ${f} ]] ; then
-		eqawarn "QA Notice: This ebuild installs into paths that should be created at runtime."
-		eqawarn " To fix, simply do not install into these directories.  Instead, your package"
-		eqawarn " should create dirs on the fly at runtime as needed via init scripts/etc..."
-		eqawarn
-		eqawarn "${f}"
-	fi
-
-	set +f
-	f=
-	for x in "${ED}etc/udev/rules.d/"* "${ED}lib"*"/udev/rules.d/"* ; do
-		[[ -e ${x} ]] || continue
-		[[ ${x} == ${ED}lib/udev/rules.d/* ]] && continue
-		f+="  ${x#${ED}}\n"
-	done
-	if [[ -n $f ]] ; then
-		eqawarn "QA Notice: udev rules should be installed in /lib/udev/rules.d:"
-		eqawarn
-		eqawarn "$f"
-	fi
-
-	# Now we look for all world writable files.
-	# PREFIX LOCAL: keep offset in the paths
-	local unsafe_files=$(find "${ED}" -type f -perm -2 | sed -e "s:^${D}:- :")
-	# END PREFIX LOCAL
-	if [[ -n ${unsafe_files} ]] ; then
-		__vecho "QA Security Notice: world writable file(s):"
-		__vecho "${unsafe_files}"
-		__vecho "- This may or may not be a security problem, most of the time it is one."
-		__vecho "- Please double check that $PF really needs a world writeable bit and file bugs accordingly."
-		sleep 1
-	fi
 
 	# PREFIX LOCAL:
 	# anything outside the prefix should be caught by the Prefix QA
@@ -304,240 +242,6 @@
 }
 
 install_qa_check_elf() {
-	if type -P scanelf > /dev/null && ! has binchecks ${RESTRICT}; then
-		local insecure_rpath=0 tmp_quiet=${PORTAGE_QUIET}
-		local x
-
-		# display warnings when using stricter because we die afterwards
-		if has stricter ${FEATURES} ; then
-			unset PORTAGE_QUIET
-		fi
-
-		# Make sure we disallow insecure RUNPATH/RPATHs.
-		#   1) References to PORTAGE_BUILDDIR are banned because it's a
-		#      security risk. We don't want to load files from a
-		#      temporary directory.
-		#   2) If ROOT != "/", references to ROOT are banned because
-		#      that directory won't exist on the target system.
-		#   3) Null paths are banned because the loader will search $PWD when
-		#      it finds null paths.
-		local forbidden_dirs="${PORTAGE_BUILDDIR}"
-		if [[ -n "${ROOT}" && "${ROOT}" != "/" ]]; then
-			forbidden_dirs+=" ${ROOT}"
-		fi
-		local dir l rpath_files=$(scanelf -F '%F:%r' -qBR "${ED}")
-		f=""
-		for dir in ${forbidden_dirs}; do
-			for l in $(echo "${rpath_files}" | grep -E ":${dir}|::|: "); do
-				f+="  ${l%%:*}\n"
-				if ! has stricter ${FEATURES}; then
-					__vecho "Auto fixing rpaths for ${l%%:*}"
-					TMPDIR="${dir}" scanelf -BXr "${l%%:*}" -o /dev/null
-				fi
-			done
-		done
-
-		# Reject set*id binaries with $ORIGIN in RPATH #260331
-		x=$(
-			find "${ED}" -type f \( -perm -u+s -o -perm -g+s \) -print0 | \
-			xargs -0 scanelf -qyRF '%r %p' | grep '$ORIGIN'
-		)
-
-		# Print QA notice.
-		if [[ -n ${f}${x} ]] ; then
-			__vecho -ne '\n'
-			eqawarn "QA Notice: The following files contain insecure RUNPATHs"
-			eqawarn " Please file a bug about this at http://bugs.gentoo.org/"
-			eqawarn " with the maintaining herd of the package."
-			eqawarn "${f}${f:+${x:+\n}}${x}"
-			__vecho -ne '\n'
-			if [[ -n ${x} ]] || has stricter ${FEATURES} ; then
-				insecure_rpath=1
-			fi
-		fi
-
-		# TEXTRELs are baaaaaaaad
-		# Allow devs to mark things as ignorable ... e.g. things that are
-		# binary-only and upstream isn't cooperating (nvidia-glx) ... we
-		# allow ebuild authors to set QA_TEXTRELS_arch and QA_TEXTRELS ...
-		# the former overrides the latter ... regexes allowed ! :)
-		qa_var="QA_TEXTRELS_${ARCH/-/_}"
-		[[ -n ${!qa_var} ]] && QA_TEXTRELS=${!qa_var}
-		[[ -n ${QA_STRICT_TEXTRELS} ]] && QA_TEXTRELS=""
-		export QA_TEXTRELS="${QA_TEXTRELS} lib*/modules/*.ko"
-		f=$(scanelf -qyRF '%t %p' "${ED}" | grep -v 'usr/lib/debug/')
-		if [[ -n ${f} ]] ; then
-			scanelf -qyRAF '%T %p' "${PORTAGE_BUILDDIR}"/ &> "${T}"/scanelf-textrel.log
-			__vecho -ne '\n'
-			eqawarn "QA Notice: The following files contain runtime text relocations"
-			eqawarn " Text relocations force the dynamic linker to perform extra"
-			eqawarn " work at startup, waste system resources, and may pose a security"
-			eqawarn " risk.  On some architectures, the code may not even function"
-			eqawarn " properly, if at all."
-			eqawarn " For more information, see http://hardened.gentoo.org/pic-fix-guide.xml"
-			eqawarn " Please include the following list of files in your report:"
-			eqawarn "${f}"
-			__vecho -ne '\n'
-			die_msg="${die_msg} textrels,"
-			sleep 1
-		fi
-
-		# Also, executable stacks only matter on linux (and just glibc atm ...)
-		f=""
-		case ${CTARGET:-${CHOST}} in
-			*-linux-gnu*)
-			# Check for files with executable stacks, but only on arches which
-			# are supported at the moment.  Keep this list in sync with
-			# http://www.gentoo.org/proj/en/hardened/gnu-stack.xml (Arch Status)
-			case ${CTARGET:-${CHOST}} in
-				arm*|i?86*|ia64*|m68k*|s390*|sh*|x86_64*)
-					# Allow devs to mark things as ignorable ... e.g. things
-					# that are binary-only and upstream isn't cooperating ...
-					# we allow ebuild authors to set QA_EXECSTACK_arch and
-					# QA_EXECSTACK ... the former overrides the latter ...
-					# regexes allowed ! :)
-
-					qa_var="QA_EXECSTACK_${ARCH/-/_}"
-					[[ -n ${!qa_var} ]] && QA_EXECSTACK=${!qa_var}
-					[[ -n ${QA_STRICT_EXECSTACK} ]] && QA_EXECSTACK=""
-					qa_var="QA_WX_LOAD_${ARCH/-/_}"
-					[[ -n ${!qa_var} ]] && QA_WX_LOAD=${!qa_var}
-					[[ -n ${QA_STRICT_WX_LOAD} ]] && QA_WX_LOAD=""
-					export QA_EXECSTACK="${QA_EXECSTACK} lib*/modules/*.ko"
-					export QA_WX_LOAD="${QA_WX_LOAD} lib*/modules/*.ko"
-					f=$(scanelf -qyRAF '%e %p' "${ED}" | grep -v 'usr/lib/debug/')
-					;;
-			esac
-			;;
-		esac
-		if [[ -n ${f} ]] ; then
-			# One more pass to help devs track down the source
-			scanelf -qyRAF '%e %p' "${PORTAGE_BUILDDIR}"/ &> "${T}"/scanelf-execstack.log
-			__vecho -ne '\n'
-			eqawarn "QA Notice: The following files contain writable and executable sections"
-			eqawarn " Files with such sections will not work properly (or at all!) on some"
-			eqawarn " architectures/operating systems.  A bug should be filed at"
-			eqawarn " http://bugs.gentoo.org/ to make sure the issue is fixed."
-			eqawarn " For more information, see http://hardened.gentoo.org/gnu-stack.xml"
-			eqawarn " Please include the following list of files in your report:"
-			eqawarn " Note: Bugs should be filed for the respective maintainers"
-			eqawarn " of the package in question and not hardened@g.o."
-			eqawarn "${f}"
-			__vecho -ne '\n'
-			die_msg="${die_msg} execstacks"
-			sleep 1
-		fi
-
-		# Check for files built without respecting LDFLAGS
-		if [[ "${LDFLAGS}" == *,--hash-style=gnu* ]] && \
-			! has binchecks ${RESTRICT} ; then
-			f=$(scanelf -qyRF '#k%p' -k .hash "${ED}")
-			if [[ -n ${f} ]] ; then
-				echo "${f}" > "${T}"/scanelf-ignored-LDFLAGS.log
-				if [ "${QA_STRICT_FLAGS_IGNORED-unset}" = unset ] ; then
-					for x in "${QA_FLAGS_IGNORED[@]}" ; do
-						sed -e "s#^${x#/}\$##" -i "${T}"/scanelf-ignored-LDFLAGS.log
-					done
-				fi
-				# Filter anything under /usr/lib/debug/ in order to avoid
-				# duplicate warnings for splitdebug files.
-				sed -e "s#^usr/lib/debug/.*##" -e "/^\$/d" -e "s#^#/#" \
-					-i "${T}"/scanelf-ignored-LDFLAGS.log
-				f=$(<"${T}"/scanelf-ignored-LDFLAGS.log)
-				if [[ -n ${f} ]] ; then
-					__vecho -ne '\n'
-					eqawarn "${BAD}QA Notice: Files built without respecting LDFLAGS have been detected${NORMAL}"
-					eqawarn " Please include the following list of files in your report:"
-					eqawarn "${f}"
-					__vecho -ne '\n'
-					sleep 1
-				else
-					rm -f "${T}"/scanelf-ignored-LDFLAGS.log
-				fi
-			fi
-		fi
-
-		if [[ ${insecure_rpath} -eq 1 ]] ; then
-			die "Aborting due to serious QA concerns with RUNPATH/RPATH"
-		elif [[ -n ${die_msg} ]] && has stricter ${FEATURES} ; then
-			die "Aborting due to QA concerns: ${die_msg}"
-		fi
-
-		# Check for shared libraries lacking SONAMEs
-		qa_var="QA_SONAME_${ARCH/-/_}"
-		eval "[[ -n \${!qa_var} ]] && QA_SONAME=(\"\${${qa_var}[@]}\")"
-		f=$(scanelf -ByF '%S %p' "${ED}"{,usr/}lib*/lib*.so* | awk '$2 == "" { print }' | sed -e "s:^[[:space:]]${ED}:/:")
-		if [[ -n ${f} ]] ; then
-			echo "${f}" > "${T}"/scanelf-missing-SONAME.log
-			if [[ "${QA_STRICT_SONAME-unset}" == unset ]] ; then
-				if [[ ${#QA_SONAME[@]} -gt 1 ]] ; then
-					for x in "${QA_SONAME[@]}" ; do
-						sed -e "s#^/${x#/}\$##" -i "${T}"/scanelf-missing-SONAME.log
-					done
-				else
-					local shopts=$-
-					set -o noglob
-					for x in ${QA_SONAME} ; do
-						sed -e "s#^/${x#/}\$##" -i "${T}"/scanelf-missing-SONAME.log
-					done
-					set +o noglob
-					set -${shopts}
-				fi
-			fi
-			sed -e "/^\$/d" -i "${T}"/scanelf-missing-SONAME.log
-			f=$(<"${T}"/scanelf-missing-SONAME.log)
-			if [[ -n ${f} ]] ; then
-				__vecho -ne '\n'
-				eqawarn "QA Notice: The following shared libraries lack a SONAME"
-				eqawarn "${f}"
-				__vecho -ne '\n'
-				sleep 1
-			else
-				rm -f "${T}"/scanelf-missing-SONAME.log
-			fi
-		fi
-
-		# Check for shared libraries lacking NEEDED entries
-		qa_var="QA_DT_NEEDED_${ARCH/-/_}"
-		eval "[[ -n \${!qa_var} ]] && QA_DT_NEEDED=(\"\${${qa_var}[@]}\")"
-		# PREFIX LOCAL: keep offset prefix in the recorded files
-		f=$(scanelf -ByF '%n %p' "${ED}"{,usr/}lib*/lib*.so* | awk '$2 == "" { print }' | sed -e "s:^[[:space:]]${D}:/:")
-		# END PREFIX LOCAL
-		if [[ -n ${f} ]] ; then
-			echo "${f}" > "${T}"/scanelf-missing-NEEDED.log
-			if [[ "${QA_STRICT_DT_NEEDED-unset}" == unset ]] ; then
-				if [[ ${#QA_DT_NEEDED[@]} -gt 1 ]] ; then
-					for x in "${QA_DT_NEEDED[@]}" ; do
-						sed -e "s#^/${x#/}\$##" -i "${T}"/scanelf-missing-NEEDED.log
-					done
-				else
-					local shopts=$-
-					set -o noglob
-					for x in ${QA_DT_NEEDED} ; do
-						sed -e "s#^/${x#/}\$##" -i "${T}"/scanelf-missing-NEEDED.log
-					done
-					set +o noglob
-					set -${shopts}
-				fi
-			fi
-			sed -e "/^\$/d" -i "${T}"/scanelf-missing-NEEDED.log
-			f=$(<"${T}"/scanelf-missing-NEEDED.log)
-			if [[ -n ${f} ]] ; then
-				__vecho -ne '\n'
-				eqawarn "QA Notice: The following shared libraries lack NEEDED entries"
-				eqawarn "${f}"
-				__vecho -ne '\n'
-				sleep 1
-			else
-				rm -f "${T}"/scanelf-missing-NEEDED.log
-			fi
-		fi
-
-		PORTAGE_QUIET=${tmp_quiet}
-	fi
-
-=======
->>>>>>> 0f245b5f
 	# Create NEEDED.ELF.2 regardless of RESTRICT=binchecks, since this info is
 	# too useful not to have (it's required for things like preserve-libs), and
 	# it's tempting for ebuild authors to set RESTRICT=binchecks for packages
@@ -567,447 +271,9 @@
 	fi
 }
 
-<<<<<<< HEAD
 install_qa_check_misc() {
-	# PREFIX LOCAL: keep offset prefix in the reported files
-	local unsafe_files=$(find "${ED}" -type f '(' -perm -2002 -o -perm -4002 ')' | sed -e "s:^${D}:/:")
-	# END PREFIX LOCAL
-	if [[ -n ${unsafe_files} ]] ; then
-		eqawarn "QA Notice: Unsafe files detected (set*id and world writable)"
-		eqawarn "${unsafe_files}"
-		die "Unsafe files found in \${D}.  Portage will not install them."
-	fi
-
-	if [[ -d ${D%/}${D} ]] ; then
-		local -i INSTALLTOD=0
-		while read -r -d $'\0' i ; do
-			eqawarn "QA Notice: /${i##${D%/}${D}} installed in \${D}/\${D}"
-			((INSTALLTOD++))
-		done < <(find "${D%/}${D}" -print0)
-		die "Aborting due to QA concerns: ${INSTALLTOD} files installed in ${D%/}${D}"
-	fi
-
-	# Sanity check syntax errors in init.d scripts
-	local d
-	for d in /etc/conf.d /etc/init.d ; do
-		[[ -d ${ED}/${d} ]] || continue
-		for i in "${ED}"/${d}/* ; do
-			[[ -L ${i} ]] && continue
-			# if empty conf.d/init.d dir exists (baselayout), then i will be "/etc/conf.d/*" and not exist
-			[[ ! -e ${i} ]] && continue
-			if [[ ${d} == /etc/init.d && ${i} != *.sh ]] ; then
-				# skip non-shell-script for bug #451386
-				[[ $(head -n1 "${i}") =~ ^#!.*[[:space:]/](runscript|sh)$ ]] || continue
-			fi
-			bash -n "${i}" || die "The init.d file has syntax errors: ${i}"
-		done
-	done
-
-	local checkbashisms=$(type -P checkbashisms)
-	if [[ -n ${checkbashisms} ]] ; then
-		for d in /etc/init.d ; do
-			[[ -d ${ED}${d} ]] || continue
-			for i in "${ED}${d}"/* ; do
-				[[ -e ${i} ]] || continue
-				[[ -L ${i} ]] && continue
-				f=$("${checkbashisms}" -f "${i}" 2>&1)
-				[[ $? != 0 && -n ${f} ]] || continue
-				eqawarn "QA Notice: shell script appears to use non-POSIX feature(s):"
-				while read -r ;
-					do eqawarn "   ${REPLY}"
-				done <<< "${f//${ED}}"
-			done
-		done
-	fi
-
-	# Look for leaking LDFLAGS into pkg-config files
-	f=$(egrep -sH '^Libs.*-Wl,(-O[012]|--hash-style)' "${ED}"/usr/*/pkgconfig/*.pc)
-	if [[ -n ${f} ]] ; then
-		eqawarn "QA Notice: pkg-config files with wrong LDFLAGS detected:"
-		eqawarn "${f//${D}}"
-	fi
-
-	# this should help to ensure that all (most?) shared libraries are executable
-	# and that all libtool scripts / static libraries are not executable
-	local j
-	for i in "${ED}"opt/*/lib* \
-	         "${ED}"lib* \
-	         "${ED}"usr/lib* ; do
-		[[ ! -d ${i} ]] && continue
-
-		for j in "${i}"/*.so.* "${i}"/*.so "${i}"/*.dylib "${i}"/*.dll ; do
-			[[ ! -e ${j} ]] && continue
-			[[ -L ${j} ]] && continue
-			[[ -x ${j} ]] && continue
-			__vecho "making executable: ${j#${ED}}"
-			chmod +x "${j}"
-		done
-
-		for j in "${i}"/*.a "${i}"/*.la ; do
-			[[ ! -e ${j} ]] && continue
-			[[ -L ${j} ]] && continue
-			[[ ! -x ${j} ]] && continue
-			__vecho "removing executable bit: ${j#${ED}}"
-			chmod -x "${j}"
-		done
-
-		for j in "${i}"/*.{a,dll,dylib,sl,so}.* "${i}"/*.{a,dll,dylib,sl,so} ; do
-			[[ ! -e ${j} ]] && continue
-			[[ ! -L ${j} ]] && continue
-			linkdest=$(readlink "${j}")
-			if [[ ${linkdest} == /* ]] ; then
-				__vecho -ne '\n'
-				eqawarn "QA Notice: Found an absolute symlink in a library directory:"
-				eqawarn "           ${j#${D}} -> ${linkdest}"
-				eqawarn "           It should be a relative symlink if in the same directory"
-				eqawarn "           or a linker script if it crosses the /usr boundary."
-			fi
-		done
-	done
-
-	# When installing static libraries into /usr/lib and shared libraries into
-	# /lib, we have to make sure we have a linker script in /usr/lib along side
-	# the static library, or gcc will utilize the static lib when linking :(.
-	# http://bugs.gentoo.org/4411
-	abort="no"
-	local a s
-	for a in "${ED}"usr/lib*/*.a ; do
-		# PREFIX LOCAL: support MachO objects
-		[[ ${CHOST} == *-darwin* ]] \
-			&& s=${a%.a}.dylib \
-			|| s=${a%.a}.so
-		# END PREFIX LOCAL
-		if [[ ! -e ${s} ]] ; then
-			s=${s%usr/*}${s##*/usr/}
-			if [[ -e ${s} ]] ; then
-				__vecho -ne '\n'
-				eqawarn "QA Notice: Missing gen_usr_ldscript for ${s##*/}"
-	 			abort="yes"
-			fi
-		fi
-	done
-	[[ ${abort} == "yes" ]] && die "add those ldscripts"
-
-	# Make sure people don't store libtool files or static libs in /lib
-	# PREFIX LOCAL: on AIX, "dynamic libs" have extension .a, so don't
-	# get false positives
-	[[ ${CHOST} == *-aix* ]] \
-		&& f=$(ls "${ED}"lib*/*.la 2>/dev/null || true) \
-		|| f=$(ls "${ED}"lib*/*.{a,la} 2>/dev/null)
-	# END PREFIX LOCAL
-	if [[ -n ${f} ]] ; then
-		__vecho -ne '\n'
-		eqawarn "QA Notice: Excessive files found in the / partition"
-		eqawarn "${f}"
-		__vecho -ne '\n'
-		die "static archives (*.a) and libtool library files (*.la) belong in /usr/lib*, not /lib*"
-	fi
-
-	# Verify that the libtool files don't contain bogus $D entries.
-	local abort=no gentoo_bug=no always_overflow=no
-	for a in "${ED}"usr/lib*/*.la ; do
-		s=${a##*/}
-		if grep -qs "${ED}" "${a}" ; then
-			__vecho -ne '\n'
-			eqawarn "QA Notice: ${s} appears to contain PORTAGE_TMPDIR paths"
-			abort="yes"
-		fi
-	done
-	[[ ${abort} == "yes" ]] && die "soiled libtool library files found"
-
-	# Evaluate misc gcc warnings
-	if [[ -n ${PORTAGE_LOG_FILE} && -r ${PORTAGE_LOG_FILE} ]] ; then
-		# In debug mode, this variable definition and corresponding grep calls
-		# will produce false positives if they're shown in the trace.
-		local reset_debug=0
-		if [[ ${-/x/} != $- ]] ; then
-			set +x
-			reset_debug=1
-		fi
-		local m msgs=(
-			": warning: dereferencing type-punned pointer will break strict-aliasing rules"
-			": warning: dereferencing pointer .* does break strict-aliasing rules"
-			": warning: implicit declaration of function"
-			": warning: incompatible implicit declaration of built-in function"
-			": warning: is used uninitialized in this function" # we'll ignore "may" and "might"
-			": warning: comparisons like X<=Y<=Z do not have their mathematical meaning"
-			": warning: null argument where non-null required"
-			": warning: array subscript is below array bounds"
-			": warning: array subscript is above array bounds"
-			": warning: attempt to free a non-heap object"
-			": warning: .* called with .*bigger.* than .* destination buffer"
-			": warning: call to .* will always overflow destination buffer"
-			": warning: assuming pointer wraparound does not occur when comparing"
-			": warning: hex escape sequence out of range"
-			": warning: [^ ]*-hand operand of comma .*has no effect"
-			": warning: converting to non-pointer type .* from NULL"
-			": warning: NULL used in arithmetic"
-			": warning: passing NULL to non-pointer argument"
-			": warning: the address of [^ ]* will always evaluate as"
-			": warning: the address of [^ ]* will never be NULL"
-			": warning: too few arguments for format"
-			": warning: reference to local variable .* returned"
-			": warning: returning reference to temporary"
-			": warning: function returns address of local variable"
-			": warning: .*\\[-Wsizeof-pointer-memaccess\\]"
-			": warning: .*\\[-Waggressive-loop-optimizations\\]"
-			# this may be valid code :/
-			#": warning: multi-character character constant"
-			# need to check these two ...
-			#": warning: assuming signed overflow does not occur when"
-			#": warning: comparison with string literal results in unspecified behav"
-			# yacc/lex likes to trigger this one
-			#": warning: extra tokens at end of .* directive"
-			# only gcc itself triggers this ?
-			#": warning: .*noreturn.* function does return"
-			# these throw false positives when 0 is used instead of NULL
-			#": warning: missing sentinel in function call"
-			#": warning: not enough variable arguments to fit a sentinel"
-		)
-		abort="no"
-		i=0
-		local grep_cmd=grep
-		[[ $PORTAGE_LOG_FILE = *.gz ]] && grep_cmd=zgrep
-		while [[ -n ${msgs[${i}]} ]] ; do
-			m=${msgs[$((i++))]}
-			# force C locale to work around slow unicode locales #160234
-			f=$(LC_ALL=C $grep_cmd "${m}" "${PORTAGE_LOG_FILE}")
-			if [[ -n ${f} ]] ; then
-				abort="yes"
-				# for now, don't make this fatal (see bug #337031)
-				#case "$m" in
-				#	": warning: call to .* will always overflow destination buffer") always_overflow=yes ;;
-				#esac
-				if [[ $always_overflow = yes ]] ; then
-					eerror
-					eerror "QA Notice: Package triggers severe warnings which indicate that it"
-					eerror "           may exhibit random runtime failures."
-					eerror
-					eerror "${f}"
-					eerror
-					eerror " Please file a bug about this at http://bugs.gentoo.org/"
-					eerror " with the maintaining herd of the package."
-					eerror
-				else
-					__vecho -ne '\n'
-					eqawarn "QA Notice: Package triggers severe warnings which indicate that it"
-					eqawarn "           may exhibit random runtime failures."
-					eqawarn "${f}"
-					__vecho -ne '\n'
-				fi
-			fi
-		done
-		local cat_cmd=cat
-		[[ $PORTAGE_LOG_FILE = *.gz ]] && cat_cmd=zcat
-		[[ $reset_debug = 1 ]] && set -x
-		# Use safe cwd, avoiding unsafe import for bug #469338.
-		f=$(cd "${PORTAGE_PYM_PATH}" ; $cat_cmd "${PORTAGE_LOG_FILE}" | \
-			"${PORTAGE_PYTHON:-@PREFIX_PORTAGE_PYTHON@}" "$PORTAGE_BIN_PATH"/check-implicit-pointer-usage.py || die "check-implicit-pointer-usage.py failed")
-		if [[ -n ${f} ]] ; then
-
-			# In the future this will be a forced "die". In preparation,
-			# increase the log level from "qa" to "eerror" so that people
-			# are aware this is a problem that must be fixed asap.
-
-			# just warn on 32bit hosts but bail on 64bit hosts
-			case ${CHOST} in
-				alpha*|hppa64*|ia64*|powerpc64*|mips64*|sparc64*|sparcv9*|x86_64*) gentoo_bug=yes ;;
-			esac
-
-			abort=yes
-
-			if [[ $gentoo_bug = yes ]] ; then
-				eerror
-				eerror "QA Notice: Package triggers severe warnings which indicate that it"
-				eerror "           will almost certainly crash on 64bit architectures."
-				eerror
-				eerror "${f}"
-				eerror
-				eerror " Please file a bug about this at http://bugs.gentoo.org/"
-				eerror " with the maintaining herd of the package."
-				eerror
-			else
-				__vecho -ne '\n'
-				eqawarn "QA Notice: Package triggers severe warnings which indicate that it"
-				eqawarn "           will almost certainly crash on 64bit architectures."
-				eqawarn "${f}"
-				__vecho -ne '\n'
-			fi
-
-		fi
-		if [[ ${abort} == "yes" ]] ; then
-			if [[ $gentoo_bug = yes || $always_overflow = yes ]] ; then
-				die "install aborted due to severe warnings shown above"
-			else
-				echo "Please do not file a Gentoo bug and instead" \
-				"report the above QA issues directly to the upstream" \
-				"developers of this software." | fmt -w 70 | \
-				while read -r line ; do eqawarn "${line}" ; done
-				eqawarn "Homepage: ${HOMEPAGE}"
-				has stricter ${FEATURES} && \
-					die "install aborted due to severe warnings shown above"
-			fi
-		fi
-	fi
-
 	# Portage regenerates this on the installed system.
 	rm -f "${ED}"/usr/share/info/dir{,.gz,.bz2} || die "rm failed!"
-
-	if has multilib-strict ${FEATURES} && \
-	   [[ -x ${EPREFIX}/usr/bin/file && -x ${EPREFIX}/usr/bin/find ]] && \
-	   [[ -n ${MULTILIB_STRICT_DIRS} && -n ${MULTILIB_STRICT_DENY} ]]
-	then
-		rm -f "${T}/multilib-strict.log"
-		local abort=no dir file
-		MULTILIB_STRICT_EXEMPT=$(echo ${MULTILIB_STRICT_EXEMPT} | sed -e 's:\([(|)]\):\\\1:g')
-		for dir in ${MULTILIB_STRICT_DIRS} ; do
-			[[ -d ${ED}/${dir} ]] || continue
-			for file in $(find ${ED}/${dir} -type f | grep -v "^${ED}/${dir}/${MULTILIB_STRICT_EXEMPT}"); do
-				if file ${file} | egrep -q "${MULTILIB_STRICT_DENY}" ; then
-					echo "${file#${ED}//}" >> "${T}/multilib-strict.log"
-				fi
-			done
-		done
-
-		if [[ -s ${T}/multilib-strict.log ]] ; then
-			if [[ ${#QA_MULTILIB_PATHS[@]} -eq 1 ]] ; then
-				local shopts=$-
-				set -o noglob
-				QA_MULTILIB_PATHS=(${QA_MULTILIB_PATHS})
-				set +o noglob
-				set -${shopts}
-			fi
-			if [ "${QA_STRICT_MULTILIB_PATHS-unset}" = unset ] ; then
-				for x in "${QA_MULTILIB_PATHS[@]}" ; do
-					sed -e "s#^${x#/}\$##" -i "${T}/multilib-strict.log"
-				done
-				sed -e "/^\$/d" -i "${T}/multilib-strict.log"
-			fi
-			if [[ -s ${T}/multilib-strict.log ]] ; then
-				abort=yes
-				echo "Files matching a file type that is not allowed:"
-				while read -r ; do
-					echo "   ${REPLY}"
-				done < "${T}/multilib-strict.log"
-			fi
-		fi
-
-		[[ ${abort} == yes ]] && die "multilib-strict check failed!"
-	fi
-}
-
-install_qa_check_prefix() {
-	if [[ -d ${ED%/}/${D} ]] ; then
-		find "${ED%/}/${D}" | \
-		while read i ; do
-			eqawarn "QA Notice: /${i##${ED%/}/${D}} installed in \${ED}/\${D}"
-		done
-		die "Aborting due to QA concerns: files installed in ${ED}/${D}"
-	fi
-
-	if [[ -d ${ED%/}/${EPREFIX} ]] ; then
-		find "${ED%/}/${EPREFIX}/" | \
-		while read i ; do
-			eqawarn "QA Notice: ${i#${D}} double prefix"
-		done
-		die "Aborting due to QA concerns: double prefix files installed"
-	fi
-
-	if [[ -d ${D} ]] ; then
-		INSTALLTOD=$(find ${D%/} | egrep -v "^${ED}" | sed -e "s|^${D%/}||" | awk '{if (length($0) <= length("'"${EPREFIX}"'")) { if (substr("'"${EPREFIX}"'", 1, length($0)) != $0) {print $0;} } else if (substr($0, 1, length("'"${EPREFIX}"'")) != "'"${EPREFIX}"'") {print $0;} }')
-		if [[ -n ${INSTALLTOD} ]] ; then
-			eqawarn "QA Notice: the following files are outside of the prefix:"
-			eqawarn "${INSTALLTOD}"
-			die "Aborting due to QA concerns: there are files installed outside the prefix"
-		fi
-	fi
-
-	# all further checks rely on ${ED} existing
-	[[ -d ${ED} ]] || return
-
-	# check shebangs, bug #282539
-	rm -f "${T}"/non-prefix-shebangs-errs
-	local WHITELIST=" /usr/bin/env "
-	# this is hell expensive, but how else?
-	find "${ED}" -executable \! -type d -print0 \
-			| xargs -0 grep -H -n -m1 "^#!" \
-			| while read f ;
-	do
-		local fn=${f%%:*}
-		local pos=${f#*:} ; pos=${pos%:*}
-		local line=${f##*:}
-		# shebang always appears on the first line ;)
-		[[ ${pos} != 1 ]] && continue
-		local oldIFS=${IFS}
-		IFS=$'\r'$'\n'$'\t'" "
-		line=( ${line#"#!"} )
-		IFS=${oldIFS}
-		[[ ${WHITELIST} == *" ${line[0]} "* ]] && continue
-		local fp=${fn#${D}} ; fp=/${fp%/*}
-		# line[0] can be an absolutised path, bug #342929
-		local eprefix=$(canonicalize ${EPREFIX})
-		local rf=${fn}
-		# in case we deal with a symlink, make sure we don't replace it
-		# with a real file (sed -i does that)
-		if [[ -L ${fn} ]] ; then
-			rf=$(readlink ${fn})
-			[[ ${rf} != /* ]] && rf=${fn%/*}/${rf}
-			# ignore symlinks pointing to outside prefix
-			# as seen in sys-devel/native-cctools
-			[[ $(canonicalize "/${rf#${D}}") != ${eprefix}/* ]] && continue
-		fi
-		# does the shebang start with ${EPREFIX}, and does it exist?
-		if [[ ${line[0]} == ${EPREFIX}/* || ${line[0]} == ${eprefix}/* ]] ; then
-			if [[ ! -e ${ROOT%/}${line[0]} && ! -e ${D%/}${line[0]} ]] ; then
-				# hmm, refers explicitly to $EPREFIX, but doesn't exist,
-				# if it's in PATH that's wrong in any case
-				if [[ ":${PATH}:" == *":${fp}:"* ]] ; then
-					echo "${fn#${D}}:${line[0]} (explicit EPREFIX but target not found)" \
-						>> "${T}"/non-prefix-shebangs-errs
-				else
-					eqawarn "${fn#${D}} has explicit EPREFIX in shebang but target not found (${line[0]})"
-				fi
-			fi
-			continue
-		fi
-		# unprefixed shebang, is the script directly in $PATH or an init
-		# script?
-		if [[ ":${PATH}:${EPREFIX}/etc/init.d:" == *":${fp}:"* ]] ; then
-			if [[ -e ${EROOT}${line[0]} || -e ${ED}${line[0]} ]] ; then
-				# is it unprefixed, but we can just fix it because a
-				# prefixed variant exists
-				eqawarn "prefixing shebang of ${fn#${D}}"
-				# statement is made idempotent on purpose, because
-				# symlinks may point to the same target, and hence the
-				# same real file may be sedded multiple times since we
-				# read the shebangs in one go upfront for performance
-				# reasons
-				sed -i -e '1s:^#! \?'"${line[0]}"':#!'"${EPREFIX}"${line[0]}':' "${rf}"
-				continue
-			else
-				# this is definitely wrong: script in $PATH and invalid shebang
-				echo "${fn#${D}}:${line[0]} (script ${fn##*/} installed in PATH but interpreter ${line[0]} not found)" \
-					>> "${T}"/non-prefix-shebangs-errs
-			fi
-		else
-			# unprefixed/invalid shebang, but outside $PATH, this may be
-			# intended (e.g. config.guess) so remain silent by default
-			has stricter ${FEATURES} && \
-				eqawarn "invalid shebang in ${fn#${D}}: ${line[0]}"
-		fi
-	done
-	if [[ -e "${T}"/non-prefix-shebangs-errs ]] ; then
-		eqawarn "QA Notice: the following files use invalid (possible non-prefixed) shebangs:"
-		while read line ; do
-			eqawarn "  ${line}"
-		done < "${T}"/non-prefix-shebangs-errs
-		rm -f "${T}"/non-prefix-shebangs-errs
-		die "Aborting due to QA concerns: invalid shebangs found"
-	fi
-=======
-	# Portage regenerates this on the installed system.
-	rm -f "${ED}"/usr/share/info/dir{,.gz,.bz2} || die "rm failed!"
->>>>>>> 0f245b5f
 }
 
 install_qa_check_macho() {
