#!/bin/bash
# Copyright 1999-2011 Gentoo Foundation
# Distributed under the terms of the GNU General Public License v2
#
# Miscellaneous shell functions that make use of the ebuild env but don't need
# to be included directly in ebuild.sh.
#
# We're sourcing ebuild.sh here so that we inherit all of it's goodness,
# including bashrc trickery.  This approach allows us to do our miscellaneous
# shell work withing the same env that ebuild.sh has, but without polluting
# ebuild.sh itself with unneeded logic and shell code.
#
# XXX hack: clear the args so ebuild.sh doesn't see them
MISC_FUNCTIONS_ARGS="$@"
shift $#

source "${PORTAGE_BIN_PATH:-/usr/lib/portage/bin}/ebuild.sh"

install_symlink_html_docs() {
	[[ -e "${D}" ]] || return 0
	cd "${D}" || die "cd failed"
	#symlink the html documentation (if DOC_SYMLINKS_DIR is set in make.conf)
	if [ -n "${DOC_SYMLINKS_DIR}" ] ; then
		local mydocdir docdir
		for docdir in "${HTMLDOC_DIR:-does/not/exist}" "${PF}/html" "${PF}/HTML" "${P}/html" "${P}/HTML" ; do
			if [ -d "usr/share/doc/${docdir}" ] ; then
				mydocdir="/usr/share/doc/${docdir}"
			fi
		done
		if [ -n "${mydocdir}" ] ; then
			local mysympath
			if [ -z "${SLOT}" -o "${SLOT}" = "0" ] ; then
				mysympath="${DOC_SYMLINKS_DIR}/${CATEGORY}/${PN}"
			else
				mysympath="${DOC_SYMLINKS_DIR}/${CATEGORY}/${PN}-${SLOT}"
			fi
			einfo "Symlinking ${mysympath} to the HTML documentation"
			dodir "${DOC_SYMLINKS_DIR}/${CATEGORY}"
			dosym "${mydocdir}" "${mysympath}"
		fi
	fi
}

# replacement for "readlink -f" or "realpath"
canonicalize() {
	local f=$1 b n=10 wd=$(pwd)
	while (( n-- > 0 )); do
		while [[ ${f: -1} = / && ${#f} -gt 1 ]]; do
			f=${f%/}
		done
		b=${f##*/}
		cd "${f%"${b}"}" 2>/dev/null || break
		if [[ ! -L ${b} ]]; then
			f=$(pwd -P)
			echo "${f%/}/${b}"
			cd "${wd}"
			return 0
		fi
		f=$(readlink "${b}")
	done
	cd "${wd}"
	return 1
}

prepcompress() {
	local -a include exclude incl_d incl_f
	local f g i real_f real_d

	# Canonicalize path names and check for their existence.
	real_d=$(canonicalize "${D}")
	for (( i = 0; i < ${#PORTAGE_DOCOMPRESS[@]}; i++ )); do
		real_f=$(canonicalize "${D}${PORTAGE_DOCOMPRESS[i]}")
		f=${real_f#"${real_d}"}
		if [[ ${real_f} != "${f}" ]] && [[ -d ${real_f} || -f ${real_f} ]]
		then
			include[${#include[@]}]=${f:-/}
		elif [[ ${i} -ge 3 ]]; then
			ewarn "prepcompress:" \
				"ignoring nonexistent path '${PORTAGE_DOCOMPRESS[i]}'"
		fi
	done
	for (( i = 0; i < ${#PORTAGE_DOCOMPRESS_SKIP[@]}; i++ )); do
		real_f=$(canonicalize "${D}${PORTAGE_DOCOMPRESS_SKIP[i]}")
		f=${real_f#"${real_d}"}
		if [[ ${real_f} != "${f}" ]] && [[ -d ${real_f} || -f ${real_f} ]]
		then
			exclude[${#exclude[@]}]=${f:-/}
		elif [[ ${i} -ge 1 ]]; then
			ewarn "prepcompress:" \
				"ignoring nonexistent path '${PORTAGE_DOCOMPRESS_SKIP[i]}'"
		fi
	done

	# Remove redundant entries from lists.
	# For the include list, remove any entries that are:
	# a) contained in a directory in the include or exclude lists, or
	# b) identical with an entry in the exclude list.
	for (( i = ${#include[@]} - 1; i >= 0; i-- )); do
		f=${include[i]}
		for g in "${include[@]}"; do
			if [[ ${f} == "${g%/}"/* ]]; then
				unset include[i]
				continue 2
			fi
		done
		for g in "${exclude[@]}"; do
			if [[ ${f} = "${g}" || ${f} == "${g%/}"/* ]]; then
				unset include[i]
				continue 2
			fi
		done
	done
	# For the exclude list, remove any entries that are:
	# a) contained in a directory in the exclude list, or
	# b) _not_ contained in a directory in the include list.
	for (( i = ${#exclude[@]} - 1; i >= 0; i-- )); do
		f=${exclude[i]}
		for g in "${exclude[@]}"; do
			if [[ ${f} == "${g%/}"/* ]]; then
				unset exclude[i]
				continue 2
			fi
		done
		for g in "${include[@]}"; do
			[[ ${f} == "${g%/}"/* ]] && continue 2
		done
		unset exclude[i]
	done

	# Split the include list into directories and files
	for f in "${include[@]}"; do
		if [[ -d ${D}${f} ]]; then
			incl_d[${#incl_d[@]}]=${f}
		else
			incl_f[${#incl_f[@]}]=${f}
		fi
	done

	# Queue up for compression.
	# ecompress{,dir} doesn't like to be called with empty argument lists.
	[[ ${#incl_d[@]} -gt 0 ]] && ecompressdir --queue "${incl_d[@]}"
	[[ ${#incl_f[@]} -gt 0 ]] && ecompress --queue "${incl_f[@]/#/${D}}"
	[[ ${#exclude[@]} -gt 0 ]] && ecompressdir --ignore "${exclude[@]}"
	return 0
}

install_qa_check() {
<<<<<<< HEAD
	local f x
	[[ -d "${D}" ]] || return 0
=======
	local f i x

>>>>>>> e2fb9711
	cd "${D}" || die "cd failed"

	export STRIP_MASK
	prepall
	has "${EAPI}" 0 1 2 3 || prepcompress
	ecompressdir --dequeue
	ecompress --dequeue

	f=
	for x in etc/app-defaults usr/man usr/info usr/X11R6 usr/doc usr/locale ; do
		[[ -d $D/$x ]] && f+="  $x\n"
	done

	if [[ -n $f ]] ; then
		eqawarn "QA Notice: This ebuild installs into the following deprecated directories:"
		eqawarn
		eqawarn "$f"
	fi

	# Now we look for all world writable files.
	local unsafe_files=$(find "${D}" -type f -perm -2 | sed -e "s:^${D}:- :")
	if [[ -n ${unsafe_files} ]] ; then
		vecho "QA Security Notice: world writable file(s):"
		vecho "${unsafe_files}"
		vecho "- This may or may not be a security problem, most of the time it is one."
		vecho "- Please double check that $PF really needs a world writeable bit and file bugs accordingly."
		sleep 1
	fi

	if type -P scanelf > /dev/null && ! has binchecks ${RESTRICT}; then
		local qa_var insecure_rpath=0 tmp_quiet=${PORTAGE_QUIET}
		local x

		# display warnings when using stricter because we die afterwards
		if has stricter ${FEATURES} ; then
			unset PORTAGE_QUIET
		fi

		# Make sure we disallow insecure RUNPATH/RPATHs.
		#   1) References to PORTAGE_BUILDDIR are banned because it's a
		#      security risk. We don't want to load files from a
		#      temporary directory.
		#   2) If ROOT != "/", references to ROOT are banned because
		#      that directory won't exist on the target system.
		#   3) Null paths are banned because the loader will search $PWD when
		#      it finds null paths.
		local forbidden_dirs="${PORTAGE_BUILDDIR}"
		if [[ -n "${ROOT}" && "${ROOT}" != "/" ]]; then
			forbidden_dirs+=" ${ROOT}"
		fi
		local dir l rpath_files=$(scanelf -F '%F:%r' -qBR "${D}")
		f=""
		for dir in ${forbidden_dirs}; do
			for l in $(echo "${rpath_files}" | grep -E ":${dir}|::|: "); do
				f+="  ${l%%:*}\n"
				if ! has stricter ${FEATURES}; then
					vecho "Auto fixing rpaths for ${l%%:*}"
					TMPDIR="${dir}" scanelf -BXr "${l%%:*}" -o /dev/null
				fi
			done
		done

		# Reject set*id binaries with $ORIGIN in RPATH #260331
		x=$(
			find "${D}" -type f \( -perm -u+s -o -perm -g+s \) -print0 | \
			xargs -0 scanelf -qyRF '%r %p' | grep '$ORIGIN'
		)

		# Print QA notice.
		if [[ -n ${f}${x} ]] ; then
			vecho -ne '\n'
			eqawarn "QA Notice: The following files contain insecure RUNPATHs"
			eqawarn " Please file a bug about this at http://bugs.gentoo.org/"
			eqawarn " with the maintaining herd of the package."
			eqawarn "${f}${f:+${x:+\n}}${x}"
			vecho -ne '\n'
			if [[ -n ${x} ]] || has stricter ${FEATURES} ; then
				insecure_rpath=1
			fi
		fi

		# TEXTRELs are baaaaaaaad
		# Allow devs to mark things as ignorable ... e.g. things that are
		# binary-only and upstream isn't cooperating (nvidia-glx) ... we
		# allow ebuild authors to set QA_TEXTRELS_arch and QA_TEXTRELS ...
		# the former overrides the latter ... regexes allowed ! :)
		qa_var="QA_TEXTRELS_${ARCH/-/_}"
		[[ -n ${!qa_var} ]] && QA_TEXTRELS=${!qa_var}
		[[ -n ${QA_STRICT_TEXTRELS} ]] && QA_TEXTRELS=""
		export QA_TEXTRELS="${QA_TEXTRELS} lib*/modules/*.ko"
		f=$(scanelf -qyRF '%t %p' "${D}" | grep -v 'usr/lib/debug/')
		if [[ -n ${f} ]] ; then
			scanelf -qyRAF '%T %p' "${PORTAGE_BUILDDIR}"/ &> "${T}"/scanelf-textrel.log
			vecho -ne '\n'
			eqawarn "QA Notice: The following files contain runtime text relocations"
			eqawarn " Text relocations force the dynamic linker to perform extra"
			eqawarn " work at startup, waste system resources, and may pose a security"
			eqawarn " risk.  On some architectures, the code may not even function"
			eqawarn " properly, if at all."
			eqawarn " For more information, see http://hardened.gentoo.org/pic-fix-guide.xml"
			eqawarn " Please include the following list of files in your report:"
			eqawarn "${f}"
			vecho -ne '\n'
			die_msg="${die_msg} textrels,"
			sleep 1
		fi

		# Also, executable stacks only matter on linux (and just glibc atm ...)
		f=""
		case ${CTARGET:-${CHOST}} in
			*-linux-gnu*)
			# Check for files with executable stacks, but only on arches which
			# are supported at the moment.  Keep this list in sync with
			# http://hardened.gentoo.org/gnu-stack.xml (Arch Status)
			case ${CTARGET:-${CHOST}} in
				arm*|i?86*|ia64*|m68k*|s390*|sh*|x86_64*)
					# Allow devs to mark things as ignorable ... e.g. things
					# that are binary-only and upstream isn't cooperating ...
					# we allow ebuild authors to set QA_EXECSTACK_arch and
					# QA_EXECSTACK ... the former overrides the latter ...
					# regexes allowed ! :)

					qa_var="QA_EXECSTACK_${ARCH/-/_}"
					[[ -n ${!qa_var} ]] && QA_EXECSTACK=${!qa_var}
					[[ -n ${QA_STRICT_EXECSTACK} ]] && QA_EXECSTACK=""
					qa_var="QA_WX_LOAD_${ARCH/-/_}"
					[[ -n ${!qa_var} ]] && QA_WX_LOAD=${!qa_var}
					[[ -n ${QA_STRICT_WX_LOAD} ]] && QA_WX_LOAD=""
					export QA_EXECSTACK="${QA_EXECSTACK} lib*/modules/*.ko"
					export QA_WX_LOAD="${QA_WX_LOAD} lib*/modules/*.ko"
					f=$(scanelf -qyRAF '%e %p' "${D}" | grep -v 'usr/lib/debug/')
					;;
			esac
			;;
		esac
		if [[ -n ${f} ]] ; then
			# One more pass to help devs track down the source
			scanelf -qyRAF '%e %p' "${PORTAGE_BUILDDIR}"/ &> "${T}"/scanelf-execstack.log
			vecho -ne '\n'
			eqawarn "QA Notice: The following files contain writable and executable sections"
			eqawarn " Files with such sections will not work properly (or at all!) on some"
			eqawarn " architectures/operating systems.  A bug should be filed at"
			eqawarn " http://bugs.gentoo.org/ to make sure the issue is fixed."
			eqawarn " For more information, see http://hardened.gentoo.org/gnu-stack.xml"
			eqawarn " Please include the following list of files in your report:"
			eqawarn " Note: Bugs should be filed for the respective maintainers"
			eqawarn " of the package in question and not hardened@g.o."
			eqawarn "${f}"
			vecho -ne '\n'
			die_msg="${die_msg} execstacks"
			sleep 1
		fi

		# Check for files built without respecting LDFLAGS
		if [[ "${LDFLAGS}" == *,--hash-style=gnu* ]] && [[ "${PN}" != *-bin ]] ; then
			qa_var="QA_DT_HASH_${ARCH/-/_}"
			eval "[[ -n \${!qa_var} ]] && QA_DT_HASH=(\"\${${qa_var}[@]}\")"
			f=$(scanelf -qyRF '%k %p' -k .hash "${D}" | sed -e "s:\.hash ::")
			if [[ -n ${f} ]] ; then
				echo "${f}" > "${T}"/scanelf-ignored-LDFLAGS.log
				if [ "${QA_STRICT_DT_HASH-unset}" == unset ] ; then
					if [[ ${#QA_DT_HASH[@]} -gt 1 ]] ; then
						for x in "${QA_DT_HASH[@]}" ; do
							sed -e "s#^${x#/}\$##" -i "${T}"/scanelf-ignored-LDFLAGS.log
						done
					else
						local shopts=$-
						set -o noglob
						for x in ${QA_DT_HASH} ; do
							sed -e "s#^${x#/}\$##" -i "${T}"/scanelf-ignored-LDFLAGS.log
						done
						set +o noglob
						set -${shopts}
					fi
				fi
				# Filter anything under /usr/lib/debug/ in order to avoid
				# duplicate warnings for splitdebug files.
				sed -e "s#^usr/lib/debug/.*##" -e "/^\$/d" -e "s#^#/#" \
					-i "${T}"/scanelf-ignored-LDFLAGS.log
				f=$(<"${T}"/scanelf-ignored-LDFLAGS.log)
				if [[ -n ${f} ]] ; then
					vecho -ne '\n'
					eqawarn "${BAD}QA Notice: Files built without respecting LDFLAGS have been detected${NORMAL}"
					eqawarn " Please include the following list of files in your report:"
					eqawarn "${f}"
					vecho -ne '\n'
					sleep 1
				else
					rm -f "${T}"/scanelf-ignored-LDFLAGS.log
				fi
			fi
		fi

		# Save NEEDED information after removing self-contained providers
		rm -f "$PORTAGE_BUILDDIR"/build-info/NEEDED{,.ELF.2}
		scanelf -qyRF '%a;%p;%S;%r;%n' "${D}" | { while IFS= read -r l; do
			arch=${l%%;*}; l=${l#*;}
			obj="/${l%%;*}"; l=${l#*;}
			soname=${l%%;*}; l=${l#*;}
			rpath=${l%%;*}; l=${l#*;}; [ "${rpath}" = "  -  " ] && rpath=""
			needed=${l%%;*}; l=${l#*;}
			if [ -z "${rpath}" -o -n "${rpath//*ORIGIN*}" ]; then
				# object doesn't contain $ORIGIN in its runpath attribute
				echo "${obj} ${needed}"	>> "${PORTAGE_BUILDDIR}"/build-info/NEEDED
				echo "${arch:3};${obj};${soname};${rpath};${needed}" >> "${PORTAGE_BUILDDIR}"/build-info/NEEDED.ELF.2
			else
				dir=${obj%/*}
				# replace $ORIGIN with the dirname of the current object for the lookup
				opath=$(echo :${rpath}: | sed -e "s#.*:\(.*\)\$ORIGIN\(.*\):.*#\1${dir}\2#")
				sneeded=$(echo ${needed} | tr , ' ')
				rneeded=""
				for lib in ${sneeded}; do
					found=0
					for path in ${opath//:/ }; do
						[ -e "${D}/${path}/${lib}" ] && found=1 && break
					done
					[ "${found}" -eq 0 ] && rneeded="${rneeded},${lib}"
				done
				rneeded=${rneeded:1}
				if [ -n "${rneeded}" ]; then
					echo "${obj} ${rneeded}" >> "${PORTAGE_BUILDDIR}"/build-info/NEEDED
					echo "${arch:3};${obj};${soname};${rpath};${rneeded}" >> "${PORTAGE_BUILDDIR}"/build-info/NEEDED.ELF.2
				fi
			fi
		done }

		[ -n "${QA_SONAME_NO_SYMLINK}" ] && \
			echo "${QA_SONAME_NO_SYMLINK}" > \
			"${PORTAGE_BUILDDIR}"/build-info/QA_SONAME_NO_SYMLINK

		if [[ ${insecure_rpath} -eq 1 ]] ; then
			die "Aborting due to serious QA concerns with RUNPATH/RPATH"
		elif [[ -n ${die_msg} ]] && has stricter ${FEATURES} ; then
			die "Aborting due to QA concerns: ${die_msg}"
		fi

		# Check for shared libraries lacking SONAMEs
		qa_var="QA_SONAME_${ARCH/-/_}"
		eval "[[ -n \${!qa_var} ]] && QA_SONAME=(\"\${${qa_var}[@]}\")"
		f=$(scanelf -ByF '%S %p' "${D}"{,usr/}lib*/lib*.so* | gawk '$2 == "" { print }' | sed -e "s:^[[:space:]]${D}:/:")
		if [[ -n ${f} ]] ; then
			echo "${f}" > "${T}"/scanelf-missing-SONAME.log
			if [[ "${QA_STRICT_SONAME-unset}" == unset ]] ; then
				if [[ ${#QA_SONAME[@]} -gt 1 ]] ; then
					for x in "${QA_SONAME[@]}" ; do
						sed -e "s#^/${x#/}\$##" -i "${T}"/scanelf-missing-SONAME.log
					done
				else
					local shopts=$-
					set -o noglob
					for x in ${QA_SONAME} ; do
						sed -e "s#^/${x#/}\$##" -i "${T}"/scanelf-missing-SONAME.log
					done
					set +o noglob
					set -${shopts}
				fi
			fi
			sed -e "/^\$/d" -i "${T}"/scanelf-missing-SONAME.log
			f=$(<"${T}"/scanelf-missing-SONAME.log)
			if [[ -n ${f} ]] ; then
				vecho -ne '\n'
				eqawarn "QA Notice: The following shared libraries lack a SONAME"
				eqawarn "${f}"
				vecho -ne '\n'
				sleep 1
			else
				rm -f "${T}"/scanelf-missing-SONAME.log
			fi
		fi

		# Check for shared libraries lacking NEEDED entries
		qa_var="QA_DT_NEEDED_${ARCH/-/_}"
		eval "[[ -n \${!qa_var} ]] && QA_DT_NEEDED=(\"\${${qa_var}[@]}\")"
		f=$(scanelf -ByF '%n %p' "${D}"{,usr/}lib*/lib*.so* | gawk '$2 == "" { print }' | sed -e "s:^[[:space:]]${D}:/:")
		if [[ -n ${f} ]] ; then
			echo "${f}" > "${T}"/scanelf-missing-NEEDED.log
			if [[ "${QA_STRICT_DT_NEEDED-unset}" == unset ]] ; then
				if [[ ${#QA_DT_NEEDED[@]} -gt 1 ]] ; then
					for x in "${QA_DT_NEEDED[@]}" ; do
						sed -e "s#^/${x#/}\$##" -i "${T}"/scanelf-missing-NEEDED.log
					done
				else
					local shopts=$-
					set -o noglob
					for x in ${QA_DT_NEEDED} ; do
						sed -e "s#^/${x#/}\$##" -i "${T}"/scanelf-missing-NEEDED.log
					done
					set +o noglob
					set -${shopts}
				fi
			fi
			sed -e "/^\$/d" -i "${T}"/scanelf-missing-NEEDED.log
			f=$(<"${T}"/scanelf-missing-NEEDED.log)
			if [[ -n ${f} ]] ; then
				vecho -ne '\n'
				eqawarn "QA Notice: The following shared libraries lack NEEDED entries"
				eqawarn "${f}"
				vecho -ne '\n'
				sleep 1
			else
				rm -f "${T}"/scanelf-missing-NEEDED.log
			fi
		fi

		PORTAGE_QUIET=${tmp_quiet}
	fi

	local unsafe_files=$(find "${D}" -type f '(' -perm -2002 -o -perm -4002 ')')
	if [[ -n ${unsafe_files} ]] ; then
		eqawarn "QA Notice: Unsafe files detected (set*id and world writable)"
		eqawarn "${unsafe_files}"
		die "Unsafe files found in \${D}.  Portage will not install them."
	fi

	if [[ -d ${D}/${D} ]] ; then
		declare -i INSTALLTOD=0
		for i in $(find "${D}/${D}/"); do
			eqawarn "QA Notice: /${i##${D}/${D}} installed in \${D}/\${D}"
			((INSTALLTOD++))
		done
		die "Aborting due to QA concerns: ${INSTALLTOD} files installed in ${D}/${D}"
		unset INSTALLTOD
	fi

	# Sanity check syntax errors in init.d scripts
	local d
	for d in /etc/conf.d /etc/init.d ; do
		[[ -d ${D}/${d} ]] || continue
		for i in "${D}"/${d}/* ; do
			[[ -L ${i} ]] && continue
			# if empty conf.d/init.d dir exists (baselayout), then i will be "/etc/conf.d/*" and not exist
			[[ ! -e ${i} ]] && continue
			bash -n "${i}" || die "The init.d file has syntax errors: ${i}"
		done
	done

	# this should help to ensure that all (most?) shared libraries are executable
	# and that all libtool scripts / static libraries are not executable
	local j
	for i in "${D}"opt/*/lib{,32,64} \
	         "${D}"lib{,32,64}       \
	         "${D}"usr/lib{,32,64}   \
	         "${D}"usr/X11R6/lib{,32,64} ; do
		[[ ! -d ${i} ]] && continue

		for j in "${i}"/*.so.* "${i}"/*.so ; do
			[[ ! -e ${j} ]] && continue
			[[ -L ${j} ]] && continue
			[[ -x ${j} ]] && continue
			vecho "making executable: ${j#${D}}"
			chmod +x "${j}"
		done

		for j in "${i}"/*.a "${i}"/*.la ; do
			[[ ! -e ${j} ]] && continue
			[[ -L ${j} ]] && continue
			[[ ! -x ${j} ]] && continue
			vecho "removing executable bit: ${j#${D}}"
			chmod -x "${j}"
		done

		for j in "${i}"/*.{a,dll,dylib,sl,so}.* "${i}"/*.{a,dll,dylib,sl,so} ; do
			[[ ! -e ${j} ]] && continue
			[[ ! -L ${j} ]] && continue
			linkdest=$(readlink "${j}")
			if [[ ${linkdest} == /* ]] ; then
				vecho -ne '\n'
				eqawarn "QA Notice: Found an absolute symlink in a library directory:"
				eqawarn "           ${j#${D}} -> ${linkdest}"
				eqawarn "           It should be a relative symlink if in the same directory"
				eqawarn "           or a linker script if it crosses the /usr boundary."
			fi
		done
	done

	# When installing static libraries into /usr/lib and shared libraries into 
	# /lib, we have to make sure we have a linker script in /usr/lib along side 
	# the static library, or gcc will utilize the static lib when linking :(.
	# http://bugs.gentoo.org/4411
	abort="no"
	local a s
	for a in "${D}"usr/lib*/*.a ; do
		s=${a%.a}.so
		if [[ ! -e ${s} ]] ; then
			s=${s%usr/*}${s##*/usr/}
			if [[ -e ${s} ]] ; then
				vecho -ne '\n'
				eqawarn "QA Notice: Missing gen_usr_ldscript for ${s##*/}"
	 			abort="yes"
			fi
		fi
	done
	[[ ${abort} == "yes" ]] && die "add those ldscripts"

	# Make sure people don't store libtool files or static libs in /lib
	f=$(ls "${D}"lib*/*.{a,la} 2>/dev/null)
	if [[ -n ${f} ]] ; then
		vecho -ne '\n'
		eqawarn "QA Notice: Excessive files found in the / partition"
		eqawarn "${f}"
		vecho -ne '\n'
		die "static archives (*.a) and libtool library files (*.la) do not belong in /"
	fi

	# Verify that the libtool files don't contain bogus $D entries.
	local abort=no gentoo_bug=no always_overflow=no
	for a in "${D}"usr/lib*/*.la ; do
		s=${a##*/}
		if grep -qs "${D}" "${a}" ; then
			vecho -ne '\n'
			eqawarn "QA Notice: ${s} appears to contain PORTAGE_TMPDIR paths"
			abort="yes"
		fi
	done
	[[ ${abort} == "yes" ]] && die "soiled libtool library files found"

	# Evaluate misc gcc warnings
	if [[ -n ${PORTAGE_LOG_FILE} && -r ${PORTAGE_LOG_FILE} ]] ; then
		# In debug mode, this variable definition and corresponding grep calls
		# will produce false positives if they're shown in the trace.
		local reset_debug=0
		if [[ ${-/x/} != $- ]] ; then
			set +x
			reset_debug=1
		fi
		local m msgs=(
			": warning: dereferencing type-punned pointer will break strict-aliasing rules"
			": warning: dereferencing pointer .* does break strict-aliasing rules"
			": warning: implicit declaration of function"
			": warning: incompatible implicit declaration of built-in function"
			": warning: is used uninitialized in this function" # we'll ignore "may" and "might"
			": warning: comparisons like X<=Y<=Z do not have their mathematical meaning"
			": warning: null argument where non-null required"
			": warning: array subscript is below array bounds"
			": warning: array subscript is above array bounds"
			": warning: attempt to free a non-heap object"
			": warning: .* called with .*bigger.* than .* destination buffer"
			": warning: call to .* will always overflow destination buffer"
			": warning: assuming pointer wraparound does not occur when comparing"
			": warning: hex escape sequence out of range"
			": warning: [^ ]*-hand operand of comma .*has no effect"
			": warning: converting to non-pointer type .* from NULL"
			": warning: NULL used in arithmetic"
			": warning: passing NULL to non-pointer argument"
			": warning: the address of [^ ]* will always evaluate as"
			": warning: the address of [^ ]* will never be NULL"
			": warning: too few arguments for format"
			": warning: reference to local variable .* returned"
			": warning: returning reference to temporary"
			": warning: function returns address of local variable"
			# this may be valid code :/
			#": warning: multi-character character constant"
			# need to check these two ...
			#": warning: assuming signed overflow does not occur when"
			#": warning: comparison with string literal results in unspecified behav"
			# yacc/lex likes to trigger this one
			#": warning: extra tokens at end of .* directive"
			# only gcc itself triggers this ?
			#": warning: .*noreturn.* function does return"
			# these throw false positives when 0 is used instead of NULL
			#": warning: missing sentinel in function call"
			#": warning: not enough variable arguments to fit a sentinel"
		)
		abort="no"
		i=0
		local grep_cmd=grep
		[[ $PORTAGE_LOG_FILE = *.gz ]] && grep_cmd=zgrep
		while [[ -n ${msgs[${i}]} ]] ; do
			m=${msgs[$((i++))]}
			# force C locale to work around slow unicode locales #160234
			f=$(LC_ALL=C $grep_cmd "${m}" "${PORTAGE_LOG_FILE}")
			if [[ -n ${f} ]] ; then
				abort="yes"
				# for now, don't make this fatal (see bug #337031)
				#case "$m" in
				#	": warning: call to .* will always overflow destination buffer") always_overflow=yes ;;
				#esac
				if [[ $always_overflow = yes ]] ; then
					eerror
					eerror "QA Notice: Package triggers severe warnings which indicate that it"
					eerror "           may exhibit random runtime failures."
					eerror
					eerror "${f}"
					eerror
					eerror " Please file a bug about this at http://bugs.gentoo.org/"
					eerror " with the maintaining herd of the package."
					eerror
				else
					vecho -ne '\n'
					eqawarn "QA Notice: Package triggers severe warnings which indicate that it"
					eqawarn "           may exhibit random runtime failures."
					eqawarn "${f}"
					vecho -ne '\n'
				fi
			fi
		done
		local cat_cmd=cat
		[[ $PORTAGE_LOG_FILE = *.gz ]] && cat_cmd=zcat
		[[ $reset_debug = 1 ]] && set -x
		f=$($cat_cmd "${PORTAGE_LOG_FILE}" | \
			"${PORTAGE_PYTHON:-/usr/bin/python}" "$PORTAGE_BIN_PATH"/check-implicit-pointer-usage.py || die "check-implicit-pointer-usage.py failed")
		if [[ -n ${f} ]] ; then

			# In the future this will be a forced "die". In preparation,
			# increase the log level from "qa" to "eerror" so that people
			# are aware this is a problem that must be fixed asap.

			# just warn on 32bit hosts but bail on 64bit hosts
			case ${CHOST} in
				alpha*|hppa64*|ia64*|powerpc64*|mips64*|sparc64*|sparcv9*|x86_64*) gentoo_bug=yes ;;
			esac

			abort=yes

			if [[ $gentoo_bug = yes ]] ; then
				eerror
				eerror "QA Notice: Package triggers severe warnings which indicate that it"
				eerror "           will almost certainly crash on 64bit architectures."
				eerror
				eerror "${f}"
				eerror
				eerror " Please file a bug about this at http://bugs.gentoo.org/"
				eerror " with the maintaining herd of the package."
				eerror
			else
				vecho -ne '\n'
				eqawarn "QA Notice: Package triggers severe warnings which indicate that it"
				eqawarn "           will almost certainly crash on 64bit architectures."
				eqawarn "${f}"
				vecho -ne '\n'
			fi

		fi
		if [[ ${abort} == "yes" ]] ; then
			if [[ $gentoo_bug = yes || $always_overflow = yes ]] ; then
				die "install aborted due to" \
					"severe warnings shown above"
			else
				echo "Please do not file a Gentoo bug and instead" \
				"report the above QA issues directly to the upstream" \
				"developers of this software." | fmt -w 70 | \
				while read -r line ; do eqawarn "${line}" ; done
				eqawarn "Homepage: ${HOMEPAGE}"
				has stricter ${FEATURES} && die "install aborted due to" \
					"severe warnings shown above"
			fi
		fi
	fi

	# Portage regenerates this on the installed system.
	rm -f "${D}"/usr/share/info/dir{,.gz,.bz2}

	if has multilib-strict ${FEATURES} && \
	   [[ -x /usr/bin/file && -x /usr/bin/find ]] && \
	   [[ -n ${MULTILIB_STRICT_DIRS} && -n ${MULTILIB_STRICT_DENY} ]]
	then
		local abort=no dir file firstrun=yes
		MULTILIB_STRICT_EXEMPT=$(echo ${MULTILIB_STRICT_EXEMPT} | sed -e 's:\([(|)]\):\\\1:g')
		for dir in ${MULTILIB_STRICT_DIRS} ; do
			[[ -d ${D}/${dir} ]] || continue
			for file in $(find ${D}/${dir} -type f | grep -v "^${D}/${dir}/${MULTILIB_STRICT_EXEMPT}"); do
				if file ${file} | egrep -q "${MULTILIB_STRICT_DENY}" ; then
					if [[ ${firstrun} == yes ]] ; then
						echo "Files matching a file type that is not allowed:"
						firstrun=no
					fi
					abort=yes
					echo "   ${file#${D}//}"
				fi
			done
		done
		[[ ${abort} == yes ]] && die "multilib-strict check failed!"
	fi

	# ensure packages don't install systemd units automagically
	if ! has systemd ${INHERITED} && \
		[[ -d "${D}"/lib/systemd/system ]]
	then
		eqawarn "QA Notice: package installs systemd unit files (/lib/systemd/system)"
		eqawarn "           but does not inherit systemd.eclass."
		has stricter ${FEATURES} \
			&& die "install aborted due to missing inherit of systemd.eclass"
	fi
}


install_mask() {
	local root="$1"
	shift
	local install_mask="$*"

	# we don't want globbing for initial expansion, but afterwards, we do
	local shopts=$-
	set -o noglob
	local no_inst
	for no_inst in ${install_mask}; do
		set +o noglob
		quiet_mode || einfo "Removing ${no_inst}"
		# normal stuff
		rm -Rf "${root}"/${no_inst} >&/dev/null

		# we also need to handle globs (*.a, *.h, etc)
		find "${root}" \( -path "${no_inst}" -or -name "${no_inst}" \) \
			-exec rm -fR {} \; >/dev/null 2>&1
	done
	# set everything back the way we found it
	set +o noglob
	set -${shopts}
}

preinst_mask() {
	if [ -z "${D}" ]; then
		 eerror "${FUNCNAME}: D is unset"
		 return 1
	fi

	# Make sure $PWD is not ${D} so that we don't leave gmon.out files
	# in there in case any tools were built with -pg in CFLAGS.
	cd "${T}"

	# remove man pages, info pages, docs if requested
	local f
	for f in man info doc; do
		if has no${f} $FEATURES; then
			INSTALL_MASK="${INSTALL_MASK} /usr/share/${f}"
		fi
	done

	install_mask "${D}" "${INSTALL_MASK}"

	# remove share dir if unnessesary
	if has nodoc $FEATURES || has noman $FEATURES || has noinfo $FEATURES; then
		rmdir "${D}usr/share" &> /dev/null
	fi
}

preinst_sfperms() {
	if [ -z "${D}" ]; then
		 eerror "${FUNCNAME}: D is unset"
		 return 1
	fi
	# Smart FileSystem Permissions
	if has sfperms $FEATURES; then
		local i
		find "${D}" -type f -perm -4000 -print0 | \
		while read -r -d $'\0' i ; do
			if [ -n "$(find "$i" -perm -2000)" ] ; then
				ebegin ">>> SetUID and SetGID: [chmod o-r] /${i#${D}}"
				chmod o-r "$i"
				eend $?
			else
				ebegin ">>> SetUID: [chmod go-r] /${i#${D}}"
				chmod go-r "$i"
				eend $?
			fi
		done
		find "${D}" -type f -perm -2000 -print0 | \
		while read -r -d $'\0' i ; do
			if [ -n "$(find "$i" -perm -4000)" ] ; then
				# This case is already handled
				# by the SetUID check above.
				true
			else
				ebegin ">>> SetGID: [chmod o-r] /${i#${D}}"
				chmod o-r "$i"
				eend $?
			fi
		done
	fi
}

preinst_suid_scan() {
	if [ -z "${D}" ]; then
		 eerror "${FUNCNAME}: D is unset"
		 return 1
	fi
	# total suid control.
	if has suidctl $FEATURES; then
		local i sfconf x
		sfconf=${PORTAGE_CONFIGROOT}etc/portage/suidctl.conf
		# sandbox prevents us from writing directly
		# to files outside of the sandbox, but this
		# can easly be bypassed using the addwrite() function
		addwrite "${sfconf}"
		vecho ">>> Performing suid scan in ${D}"
		for i in $(find "${D}" -type f \( -perm -4000 -o -perm -2000 \) ); do
			if [ -s "${sfconf}" ]; then
				install_path=/${i#${D}}
				if grep -q "^${install_path}\$" "${sfconf}" ; then
					vecho "- ${install_path} is an approved suid file"
				else
					vecho ">>> Removing sbit on non registered ${install_path}"
					for x in 5 4 3 2 1 0; do sleep 0.25 ; done
					ls_ret=$(ls -ldh "${i}")
					chmod ugo-s "${i}"
					grep "^#${install_path}$" "${sfconf}" > /dev/null || {
						vecho ">>> Appending commented out entry to ${sfconf} for ${PF}"
						echo "## ${ls_ret%${D}*}${install_path}" >> "${sfconf}"
						echo "#${install_path}" >> "${sfconf}"
						# no delwrite() eh?
						# delwrite ${sconf}
					}
				fi
			else
				vecho "suidctl feature set but you are lacking a ${sfconf}"
			fi
		done
	fi
}

preinst_selinux_labels() {
	if [ -z "${D}" ]; then
		 eerror "${FUNCNAME}: D is unset"
		 return 1
	fi
	if has selinux ${FEATURES}; then
		# SELinux file labeling (needs to always be last in dyn_preinst)
		# only attempt to label if setfiles is executable
		# and 'context' is available on selinuxfs.
		if [ -f /selinux/context -a -x /usr/sbin/setfiles -a -x /usr/sbin/selinuxconfig ]; then
			vecho ">>> Setting SELinux security labels"
			(
				eval "$(/usr/sbin/selinuxconfig)" || \
					die "Failed to determine SELinux policy paths.";
	
				addwrite /selinux/context;
	
				/usr/sbin/setfiles "${file_contexts_path}" -r "${D}" "${D}"
			) || die "Failed to set SELinux security labels."
		else
			# nonfatal, since merging can happen outside a SE kernel
			# like during a recovery situation
			vecho "!!! Unable to set SELinux security labels"
		fi
	fi
}

dyn_package() {
	# Make sure $PWD is not ${D} so that we don't leave gmon.out files
	# in there in case any tools were built with -pg in CFLAGS.
	cd "${T}"
	install_mask "${PORTAGE_BUILDDIR}/image" "${PKG_INSTALL_MASK}"
	local tar_options=""
	[[ $PORTAGE_VERBOSE = 1 ]] && tar_options+=" -v"
	# Sandbox is disabled in case the user wants to use a symlink
	# for $PKGDIR and/or $PKGDIR/All.
	export SANDBOX_ON="0"
	[ -z "${PORTAGE_BINPKG_TMPFILE}" ] && \
		die "PORTAGE_BINPKG_TMPFILE is unset"
	mkdir -p "${PORTAGE_BINPKG_TMPFILE%/*}" || die "mkdir failed"
	tar $tar_options -cf - $PORTAGE_BINPKG_TAR_OPTS -C "${D}" . | \
		$PORTAGE_BZIP2_COMMAND -c > "$PORTAGE_BINPKG_TMPFILE"
	assert "failed to pack binary package: '$PORTAGE_BINPKG_TMPFILE'"
	PYTHONPATH=${PORTAGE_PYM_PATH}${PYTHONPATH:+:}${PYTHONPATH} \
		"${PORTAGE_PYTHON:-/usr/bin/python}" "$PORTAGE_BIN_PATH"/xpak-helper.py recompose \
		"$PORTAGE_BINPKG_TMPFILE" "$PORTAGE_BUILDDIR/build-info"
	if [ $? -ne 0 ]; then
		rm -f "${PORTAGE_BINPKG_TMPFILE}"
		die "Failed to append metadata to the tbz2 file"
	fi
	local md5_hash=""
	if type md5sum &>/dev/null ; then
		md5_hash=$(md5sum "${PORTAGE_BINPKG_TMPFILE}")
		md5_hash=${md5_hash%% *}
	elif type md5 &>/dev/null ; then
		md5_hash=$(md5 "${PORTAGE_BINPKG_TMPFILE}")
		md5_hash=${md5_hash##* }
	fi
	[ -n "${md5_hash}" ] && \
		echo ${md5_hash} > "${PORTAGE_BUILDDIR}"/build-info/BINPKGMD5
	vecho ">>> Done."
	cd "${PORTAGE_BUILDDIR}"
	>> "$PORTAGE_BUILDDIR/.packaged" || \
		die "Failed to create $PORTAGE_BUILDDIR/.packaged"
}

dyn_spec() {
	local sources_dir=/usr/src/rpm/SOURCES
	mkdir -p "${sources_dir}"
	declare -a tar_args=("${EBUILD}")
	[[ -d ${FILESDIR} ]] && tar_args=("${EBUILD}" "${FILESDIR}")
	tar czf "${sources_dir}/${PF}.tar.gz" \
		"${tar_args[@]}" || \
		die "Failed to create base rpm tarball."

	cat <<__END1__ > ${PF}.spec
Summary: ${DESCRIPTION}
Name: ${PN}
Version: ${PV}
Release: ${PR}
Copyright: GPL
Group: portage/${CATEGORY}
Source: ${PF}.tar.gz
Buildroot: ${D}
%description
${DESCRIPTION}

${HOMEPAGE}

%prep
%setup -c

%build

%install

%clean

%files
/
__END1__

}

dyn_rpm() {
	cd "${T}" || die "cd failed"
	local machine_name=$(uname -m)
	local dest_dir=/usr/src/rpm/RPMS/${machine_name}
	addwrite /usr/src/rpm
	addwrite "${RPMDIR}"
	dyn_spec
	rpmbuild -bb --clean --rmsource "${PF}.spec" || die "Failed to integrate rpm spec file"
	install -D "${dest_dir}/${PN}-${PV}-${PR}.${machine_name}.rpm" \
		"${RPMDIR}/${CATEGORY}/${PN}-${PV}-${PR}.rpm" || \
		die "Failed to move rpm"
}

die_hooks() {
	[[ -f $PORTAGE_BUILDDIR/.die_hooks ]] && return
	local x
	for x in $EBUILD_DEATH_HOOKS ; do
		$x >&2
	done
	> "$PORTAGE_BUILDDIR/.die_hooks"
}

success_hooks() {
	local x
	for x in $EBUILD_SUCCESS_HOOKS ; do
		$x
	done
}

install_hooks() {
	local hooks_dir="${PORTAGE_CONFIGROOT}etc/portage/hooks/install"
	local fp
	local ret=0
	shopt -s nullglob
	for fp in "${hooks_dir}"/*; do
		if [ -x "$fp" ]; then
			"$fp"
			ret=$(( $ret | $? ))
		fi
	done
	shopt -u nullglob
	return $ret
}

if [ -n "${MISC_FUNCTIONS_ARGS}" ]; then
	source_all_bashrcs
	[ "$PORTAGE_DEBUG" == "1" ] && set -x
	for x in ${MISC_FUNCTIONS_ARGS}; do
		${x}
	done
	unset x
	[[ -n $PORTAGE_EBUILD_EXIT_FILE ]] && > "$PORTAGE_EBUILD_EXIT_FILE"
	if [[ -n $PORTAGE_IPC_DAEMON ]] ; then
		[[ ! -s $SANDBOX_LOG ]]
		"$PORTAGE_BIN_PATH"/ebuild-ipc exit $?
	fi
fi

:<|MERGE_RESOLUTION|>--- conflicted
+++ resolved
@@ -145,13 +145,8 @@
 }
 
 install_qa_check() {
-<<<<<<< HEAD
-	local f x
+	local f i x
 	[[ -d "${D}" ]] || return 0
-=======
-	local f i x
-
->>>>>>> e2fb9711
 	cd "${D}" || die "cd failed"
 
 	export STRIP_MASK
