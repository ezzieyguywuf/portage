--- conflicted
+++ resolved
@@ -2139,23 +2139,13 @@
 			x=LIBDIR_${DEFAULT_ABI}
 			[[ -n $DEFAULT_ABI && -n ${!x} ]] && x=${!x} || x=lib
 
-<<<<<<< HEAD
-			if hasq distcc $FEATURES ; then
+			if has distcc $FEATURES ; then
 				PATH="${EPREFIX}/usr/$x/distcc/bin:$PATH"
 				[[ -n $DISTCC_LOG ]] && addwrite "${DISTCC_LOG%/*}"
 			fi
 
-			if hasq ccache $FEATURES ; then
+			if has ccache $FEATURES ; then
 				PATH="${EPREFIX}/usr/$x/ccache/bin:$PATH"
-=======
-			if has distcc $FEATURES ; then
-				PATH="/usr/$x/distcc/bin:$PATH"
-				[[ -n $DISTCC_LOG ]] && addwrite "${DISTCC_LOG%/*}"
-			fi
-
-			if has ccache $FEATURES ; then
-				PATH="/usr/$x/ccache/bin:$PATH"
->>>>>>> 1040aaea
 
 				if [[ -n $CCACHE_DIR ]] ; then
 					addread "$CCACHE_DIR"
