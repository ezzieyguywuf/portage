--- conflicted
+++ resolved
@@ -2,11 +2,7 @@
 # Copyright 1999-2012 Gentoo Foundation
 # Distributed under the terms of the GNU General Public License v2
 
-<<<<<<< HEAD
-source "${PORTAGE_BIN_PATH:-@PORTAGE_BASE@/bin}"/isolated-functions.sh
-=======
 source "${PORTAGE_BIN_PATH}"/isolated-functions.sh || exit 1
->>>>>>> 1a07f62c
 
 if ! ___eapi_has_prefix_variables; then
 	ED=${D}
