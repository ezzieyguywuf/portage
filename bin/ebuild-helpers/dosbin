--- conflicted
+++ resolved
@@ -2,20 +2,15 @@
 # Copyright 1999-2006 Gentoo Foundation
 # Distributed under the terms of the GNU General Public License v2
 
-source "${PORTAGE_BIN_PATH:-/usr/lib/portage/bin}"/isolated-functions.sh
+source "${PORTAGE_BIN_PATH:-@PORTAGE_BASE@/bin}"/isolated-functions.sh
 
 if [[ $# -lt 1 ]] ; then
 	helpers_die "$0: at least one argument needed"
 	exit 1
 fi
 
-<<<<<<< HEAD
 if [[ ! -d ${ED}${DESTTREE}/sbin ]] ; then
-	install -d "${ED}${DESTTREE}/sbin" || exit 2
-=======
-if [[ ! -d ${D}${DESTTREE}/sbin ]] ; then
-	install -d "${D}${DESTTREE}/sbin" || { helpers_die "$0: failed to install ${D}${DESTTREE}/sbin"; exit 2; }
->>>>>>> 529f8130
+	install -d "${ED}${DESTTREE}/sbin" || { helpers_die "$0: failed to install ${ED}${DESTTREE}/sbin"; exit 2; }
 fi
 
 ret=0
