<<<<<<< HEAD
#!@PORTAGE_BASH@
# Copyright 2009 Gentoo Foundation
# Distributed under the terms of the GNU General Public License v2

# TODO: Eliminate race condition in signal delivery by using pipe or socket
# IPC to guarantee that the ebuild process and all of its children (including
# this helper) are killed immediately, ensuring that "false success" is
# impossible.
source "${PORTAGE_BIN_PATH:-@PORTAGE_BASE@/bin}"/isolated-functions.sh
=======
#!/bin/bash
# Copyright 2010 Gentoo Foundation
# Distributed under the terms of the GNU General Public License v2

source "${PORTAGE_BIN_PATH:-/usr/lib/portage/bin}"/isolated-functions.sh
>>>>>>> 529f8130
die "$@"
exit 1<|MERGE_RESOLUTION|>--- conflicted
+++ resolved
@@ -1,19 +1,7 @@
-<<<<<<< HEAD
 #!@PORTAGE_BASH@
-# Copyright 2009 Gentoo Foundation
-# Distributed under the terms of the GNU General Public License v2
-
-# TODO: Eliminate race condition in signal delivery by using pipe or socket
-# IPC to guarantee that the ebuild process and all of its children (including
-# this helper) are killed immediately, ensuring that "false success" is
-# impossible.
-source "${PORTAGE_BIN_PATH:-@PORTAGE_BASE@/bin}"/isolated-functions.sh
-=======
-#!/bin/bash
 # Copyright 2010 Gentoo Foundation
 # Distributed under the terms of the GNU General Public License v2
 
-source "${PORTAGE_BIN_PATH:-/usr/lib/portage/bin}"/isolated-functions.sh
->>>>>>> 529f8130
+source "${PORTAGE_BIN_PATH:-@PORTAGE_BASE@/bin}"/isolated-functions.sh
 die "$@"
 exit 1