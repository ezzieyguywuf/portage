#!@PORTAGE_BASH@
# Copyright 1999-2010 Gentoo Foundation
# Distributed under the terms of the GNU General Public License v2

source "${PORTAGE_BIN_PATH:-@PORTAGE_BASE@/bin}"/isolated-functions.sh

if [[ $# -ne 2 ]] ; then
	helpers_die "${0##*/}: two arguments needed"
	exit 1
fi

<<<<<<< HEAD
target="${1}"
linkname="${2}"
[[ ${target:0:1} == "/" ]] && target="${EPREFIX}${target}"
destdir=${linkname%/*}
[[ ! -d ${ED}${destdir} ]] && dodir "${destdir}"
=======
if [[ ${2} == */ ]] || \
	[[ -d ${D}${2} && ! -L ${D}${2} ]] ; then
	# implicit basename not allowed by PMS (bug #379899)
	eqawarn "QA Notice: dosym target omits basename: '${2}'"
fi

destdir=${2%/*}
[[ ! -d ${D}${destdir} ]] && dodir "${destdir}"
>>>>>>> 5970a41f

ln -snf "${target}" "${ED}/${linkname}"
ret=$?
[[ $ret -ne 0 ]] && helpers_die "${0##*/} failed"
exit $ret<|MERGE_RESOLUTION|>--- conflicted
+++ resolved
@@ -9,24 +9,18 @@
 	exit 1
 fi
 
-<<<<<<< HEAD
-target="${1}"
-linkname="${2}"
-[[ ${target:0:1} == "/" ]] && target="${EPREFIX}${target}"
-destdir=${linkname%/*}
-[[ ! -d ${ED}${destdir} ]] && dodir "${destdir}"
-=======
 if [[ ${2} == */ ]] || \
-	[[ -d ${D}${2} && ! -L ${D}${2} ]] ; then
+	[[ -d ${ED}${2} && ! -L ${ED}${2} ]] ; then
 	# implicit basename not allowed by PMS (bug #379899)
 	eqawarn "QA Notice: dosym target omits basename: '${2}'"
 fi
 
 destdir=${2%/*}
-[[ ! -d ${D}${destdir} ]] && dodir "${destdir}"
->>>>>>> 5970a41f
+[[ ! -d ${ED}${destdir} ]] && dodir "${destdir}"
 
-ln -snf "${target}" "${ED}/${linkname}"
+target="${1}"
+[[ ${target:0:1} == "/" ]] && target="${EPREFIX}${target}"
+ln -snf "${target}" "${ED}/${2}"
 ret=$?
 [[ $ret -ne 0 ]] && helpers_die "${0##*/} failed"
 exit $ret