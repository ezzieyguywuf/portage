--- conflicted
+++ resolved
@@ -2,13 +2,7 @@
 # Copyright 1999-2011 Gentoo Foundation
 # Distributed under the terms of the GNU General Public License v2
 
-<<<<<<< HEAD
-# PREFIX LOCAL: always support ED
-#case "$EAPI" in 0|1|2) ED=${D} ;; esac
-# END PREFIX LOCAL
-=======
 [[ " ${FEATURES} " == *" force-prefix "* ]] || \
 	case "$EAPI" in 0|1|2) ED=${D} ;; esac
->>>>>>> 174ffd83
 
 exec prepstrip "${ED}"