<<<<<<< HEAD
#!@PORTAGE_BASH@
# Copyright 1999-2012 Gentoo Foundation
=======
#!/bin/bash
# Copyright 1999-2018 Gentoo Foundation
>>>>>>> 6c32161a
# Distributed under the terms of the GNU General Public License v2

source "${PORTAGE_BIN_PATH}"/isolated-functions.sh || exit 1

mynum=${#}
if [ ${mynum} -lt 1 ] ; then
	__helpers_die "${0}: at least one argument needed"
	exit 1
fi

if ! ___eapi_has_prefix_variables; then
	ED=${D}
fi

if ! ___eapi_has_DESTTREE_INSDESTTREE; then
	[[ -n ${DESTTREE} ]] &&
		die "${0##*/}: \${DESTTREE} has been banned for EAPI '$EAPI'; use 'into' instead"
else
	# backwards compatibility
	_E_DESTTREE_=${DESTTREE}
fi

# newer EAPIs force /usr consistently with other /usr/share helpers
if ! ___eapi_domo_respects_into; then
	_E_DESTTREE_=/usr
fi

if [ ! -d "${ED%/}/${_E_DESTTREE_#/}/share/locale" ] ; then
	install -d "${ED%/}/${_E_DESTTREE_#/}/share/locale/"
fi

ret=0

for x in "$@" ; do
	if [ -e "${x}" ] ; then
		mytiny="${x##*/}"
		mydir="${ED%/}/${_E_DESTTREE_#/}/share/locale/${mytiny%.*}/LC_MESSAGES"
		if [ ! -d "${mydir}" ] ; then
			install -d "${mydir}"
		fi
		install -m0644 "${x}" "${mydir}/${MOPREFIX}.mo"
	else
		echo "!!! ${0##*/}: $x does not exist" 1>&2
		false
	fi
	((ret|=$?))
done

[[ $ret -ne 0 ]] && __helpers_die "${0##*/} failed"
exit $ret<|MERGE_RESOLUTION|>--- conflicted
+++ resolved
@@ -1,10 +1,5 @@
-<<<<<<< HEAD
 #!@PORTAGE_BASH@
-# Copyright 1999-2012 Gentoo Foundation
-=======
-#!/bin/bash
 # Copyright 1999-2018 Gentoo Foundation
->>>>>>> 6c32161a
 # Distributed under the terms of the GNU General Public License v2
 
 source "${PORTAGE_BIN_PATH}"/isolated-functions.sh || exit 1
