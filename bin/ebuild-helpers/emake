<<<<<<< HEAD
#!@PORTAGE_BASH@
# Copyright 1999-2006 Gentoo Foundation
=======
#!/bin/bash
# Copyright 1999-2010 Gentoo Foundation
>>>>>>> f9eb68bd
# Distributed under the terms of the GNU General Public License v2
#
# emake: Supplies some default parameters to GNU make. At the moment the
#        only parameter supplied is -jN, where N is a number of
#        parallel processes that should be ideal for the running host
#        (e.g. on a single-CPU machine, N=2).  The MAKEOPTS variable
#        is set in /etc/make.globals.  We don't source
#        /etc/make.globals here because emake is only called from an
#        ebuild.

source "${PORTAGE_BIN_PATH:-/usr/lib/portage/bin}"/isolated-functions.sh

if [[ $PORTAGE_QUIET != 1 ]] ; then
	(
	for arg in ${MAKE:-make} $MAKEOPTS $EXTRA_EMAKE "$@" ; do
		[[ ${arg} == *" "* ]] \
			&& printf "'%s' " "${arg}" \
			|| printf "%s " "${arg}"
	done
	printf "\n"
	) >&2
fi

${MAKE:-make} SHELL="${BASH:-/bin/bash}" ${MAKEOPTS} ${EXTRA_EMAKE} "$@"
ret=$?
[[ $ret -ne 0 ]] && helpers_die "$0 failed"
exit $ret<|MERGE_RESOLUTION|>--- conflicted
+++ resolved
@@ -1,10 +1,5 @@
-<<<<<<< HEAD
 #!@PORTAGE_BASH@
-# Copyright 1999-2006 Gentoo Foundation
-=======
-#!/bin/bash
 # Copyright 1999-2010 Gentoo Foundation
->>>>>>> f9eb68bd
 # Distributed under the terms of the GNU General Public License v2
 #
 # emake: Supplies some default parameters to GNU make. At the moment the
@@ -15,7 +10,7 @@
 #        /etc/make.globals here because emake is only called from an
 #        ebuild.
 
-source "${PORTAGE_BIN_PATH:-/usr/lib/portage/bin}"/isolated-functions.sh
+source "${PORTAGE_BIN_PATH:-@PORTAGE_BASE@/bin}"/isolated-functions.sh
 
 if [[ $PORTAGE_QUIET != 1 ]] ; then
 	(
