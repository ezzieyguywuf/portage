--- conflicted
+++ resolved
@@ -91,20 +91,11 @@
 		
 		if "PF" in os.environ:
 			self.PF = os.environ["PF"]
-<<<<<<< HEAD
-		# PREFIX LOCAL: always retrieve ED
-		#if os.environ.get("EAPI", "0") in ("0", "1", "2"):
-		#	self.ED = os.environ.get("D", "")
-		#else:
-		if True:
-=======
 		if "force-prefix" not in os.environ.get("FEATURES", "").split() and \
 			os.environ.get("EAPI", "0") in ("0", "1", "2"):
 			self.ED = os.environ.get("D", "")
 		else:
->>>>>>> c31e5b74
 			self.ED = os.environ.get("ED", "")
-		# END PREFIX LOCAL
 		if "_E_DOCDESTTREE_" in os.environ:
 			self.DOCDESTTREE = os.environ["_E_DOCDESTTREE_"]
 		
