# Copyright 1998-2011 Gentoo Foundation
# Distributed under the terms of the GNU General Public License v2

__all__ = ["bindbapi", "binarytree"]

import portage
portage.proxy.lazyimport.lazyimport(globals(),
	'portage.checksum:hashfunc_map,perform_multiple_checksums,verify_all',
	'portage.dbapi.dep_expand:dep_expand',
	'portage.dep:dep_getkey,isjustname,match_from_list',
	'portage.output:EOutput,colorize',
	'portage.locks:lockfile,unlockfile',
	'portage.package.ebuild.doebuild:_vdb_use_conditional_atoms',
	'portage.package.ebuild.fetch:_check_distfile',
	'portage.update:update_dbentries',
	'portage.util:atomic_ofstream,ensure_dirs,normalize_path,' + \
		'writemsg,writemsg_stdout',
	'portage.util.listdir:listdir',
	'portage.versions:best,catpkgsplit,catsplit',
)

from portage.cache.mappings import slot_dict_class
from portage.const import CACHE_PATH
from portage.dbapi.virtual import fakedbapi
from portage.dep import Atom, use_reduce, paren_enclose
from portage.exception import AlarmSignal, InvalidPackageName, \
	PermissionDenied, PortageException
from portage.const import EAPI
from portage.localization import _
from portage import _movefile
from portage import os
from portage import _encodings
from portage import _unicode_decode
from portage import _unicode_encode

import codecs
import errno
import re
import stat
import subprocess
import sys
import tempfile
import textwrap
from itertools import chain
try:
	from urllib.parse import urlparse
	from urllib.request import urlopen as urllib_request_urlopen
except ImportError:
	from urlparse import urlparse
	from urllib import urlopen as urllib_request_urlopen

if sys.hexversion >= 0x3000000:
	basestring = str
	long = int

class bindbapi(fakedbapi):
	_known_keys = frozenset(list(fakedbapi._known_keys) + \
		["CHOST", "repository", "USE"])
	def __init__(self, mybintree=None, **kwargs):
		fakedbapi.__init__(self, **kwargs)
		self.bintree = mybintree
		self.move_ent = mybintree.move_ent
		self.cpvdict={}
		self.cpdict={}
		# Selectively cache metadata in order to optimize dep matching.
		self._aux_cache_keys = set(
			["BUILD_TIME", "CHOST", "DEPEND", "EAPI", "IUSE", "KEYWORDS",
			"LICENSE", "PDEPEND", "PROPERTIES", "PROVIDE",
			"RDEPEND", "repository", "RESTRICT", "SLOT", "USE", "DEFINED_PHASES",
			"REQUIRED_USE", "EPREFIX"])
		self._aux_cache_slot_dict = slot_dict_class(self._aux_cache_keys)
		self._aux_cache = {}

	def match(self, *pargs, **kwargs):
		if self.bintree and not self.bintree.populated:
			self.bintree.populate()
		return fakedbapi.match(self, *pargs, **kwargs)

	def cpv_exists(self, cpv, myrepo=None):
		if self.bintree and not self.bintree.populated:
			self.bintree.populate()
		return fakedbapi.cpv_exists(self, cpv)

	def cpv_inject(self, cpv, **kwargs):
		self._aux_cache.pop(cpv, None)
		fakedbapi.cpv_inject(self, cpv, **kwargs)

	def cpv_remove(self, cpv):
		self._aux_cache.pop(cpv, None)
		fakedbapi.cpv_remove(self, cpv)

	def aux_get(self, mycpv, wants, myrepo=None):
		if self.bintree and not self.bintree.populated:
			self.bintree.populate()
		cache_me = False
		if not self._known_keys.intersection(
			wants).difference(self._aux_cache_keys):
			aux_cache = self._aux_cache.get(mycpv)
			if aux_cache is not None:
				return [aux_cache.get(x, "") for x in wants]
			cache_me = True
		mysplit = mycpv.split("/")
		mylist = []
		tbz2name = mysplit[1]+".tbz2"
		if not self.bintree._remotepkgs or \
			not self.bintree.isremote(mycpv):
			tbz2_path = self.bintree.getname(mycpv)
			if not os.path.exists(tbz2_path):
				raise KeyError(mycpv)
			metadata_bytes = portage.xpak.tbz2(tbz2_path).get_data()
			def getitem(k):
				v = metadata_bytes.get(_unicode_encode(k,
					encoding=_encodings['repo.content'],
					errors='backslashreplace'))
				if v is not None:
					v = _unicode_decode(v,
						encoding=_encodings['repo.content'], errors='replace')
				return v
		else:
			getitem = self.bintree._remotepkgs[mycpv].get
		mydata = {}
		mykeys = wants
		if cache_me:
			mykeys = self._aux_cache_keys.union(wants)
		for x in mykeys:
			myval = getitem(x)
			# myval is None if the key doesn't exist
			# or the tbz2 is corrupt.
			if myval:
				mydata[x] = " ".join(myval.split())

		if not mydata.setdefault('EAPI', _unicode_decode('0')):
			mydata['EAPI'] = _unicode_decode('0')

		if cache_me:
			aux_cache = self._aux_cache_slot_dict()
			for x in self._aux_cache_keys:
				aux_cache[x] = mydata.get(x, _unicode_decode(''))
			self._aux_cache[mycpv] = aux_cache
		return [mydata.get(x, _unicode_decode('')) for x in wants]

	def aux_update(self, cpv, values):
		if not self.bintree.populated:
			self.bintree.populate()
		tbz2path = self.bintree.getname(cpv)
		if not os.path.exists(tbz2path):
			raise KeyError(cpv)
		mytbz2 = portage.xpak.tbz2(tbz2path)
		mydata = mytbz2.get_data()

		for k, v in values.items():
			k = _unicode_encode(k,
				encoding=_encodings['repo.content'], errors='backslashreplace')
			v = _unicode_encode(v,
				encoding=_encodings['repo.content'], errors='backslashreplace')
			mydata[k] = v

		for k, v in list(mydata.items()):
			if not v:
				del mydata[k]
		mytbz2.recompose_mem(portage.xpak.xpak_mem(mydata))
		# inject will clear stale caches via cpv_inject.
		self.bintree.inject(cpv)

	def cp_list(self, *pargs, **kwargs):
		if not self.bintree.populated:
			self.bintree.populate()
		return fakedbapi.cp_list(self, *pargs, **kwargs)

	def cp_all(self):
		if not self.bintree.populated:
			self.bintree.populate()
		return fakedbapi.cp_all(self)

	def cpv_all(self):
		if not self.bintree.populated:
			self.bintree.populate()
		return fakedbapi.cpv_all(self)

def _pkgindex_cpv_map_latest_build(pkgindex):
	"""
	Given a PackageIndex instance, create a dict of cpv -> metadata map.
	If multiple packages have identical CPV values, prefer the package
	with latest BUILD_TIME value.
	@param pkgindex: A PackageIndex instance.
	@type pkgindex: PackageIndex
	@rtype: dict
	@returns: a dict containing entry for the give cpv.
	"""
	cpv_map = {}

	for d in pkgindex.packages:
		cpv = d["CPV"]

		btime = d.get('BUILD_TIME', '')
		try:
			btime = int(btime)
		except ValueError:
			btime = None

		other_d = cpv_map.get(cpv)
		if other_d is not None:
			other_btime = other_d.get('BUILD_TIME', '')
			try:
				other_btime = int(other_btime)
			except ValueError:
				other_btime = None
			if other_btime and (not btime or other_btime > btime):
				continue

		cpv_map[cpv] = d

	return cpv_map

class binarytree(object):
	"this tree scans for a list of all packages available in PKGDIR"
	def __init__(self, root, pkgdir, virtual=None, settings=None):
		if True:
			self.root = root
			#self.pkgdir=settings["PKGDIR"]
			self.pkgdir = normalize_path(pkgdir)
			self.dbapi = bindbapi(self, settings=settings)
			self.update_ents = self.dbapi.update_ents
			self.move_slot_ent = self.dbapi.move_slot_ent
			self.populated = 0
			self.tree = {}
			self._remote_has_index = False
			self._remotepkgs = None # remote metadata indexed by cpv
			self.invalids = []
			self.settings = settings
			self._pkg_paths = {}
			self._pkgindex_uri = {}
			self._populating = False
			self._all_directory = os.path.isdir(
				os.path.join(self.pkgdir, "All"))
			self._pkgindex_version = 0
			self._pkgindex_hashes = ["MD5","SHA1"]
			self._pkgindex_file = os.path.join(self.pkgdir, "Packages")
			self._pkgindex_keys = self.dbapi._aux_cache_keys.copy()
			self._pkgindex_keys.update(["CPV", "MTIME", "SIZE"])
			self._pkgindex_aux_keys = \
				["BUILD_TIME", "CHOST", "DEPEND", "DESCRIPTION", "EAPI",
				"IUSE", "KEYWORDS", "LICENSE", "PDEPEND", "PROPERTIES",
				"PROVIDE", "RDEPEND", "repository", "SLOT", "USE", "DEFINED_PHASES",
				"REQUIRED_USE", "BASE_URI", "EPREFIX"]
			self._pkgindex_aux_keys = list(self._pkgindex_aux_keys)
			self._pkgindex_use_evaluated_keys = \
				("LICENSE", "RDEPEND", "DEPEND",
				"PDEPEND", "PROPERTIES", "PROVIDE")
			self._pkgindex_header_keys = set([
				"ACCEPT_KEYWORDS", "ACCEPT_LICENSE",
				"ACCEPT_PROPERTIES", "CBUILD",
<<<<<<< HEAD
				"CHOST", "CONFIG_PROTECT", "CONFIG_PROTECT_MASK", "FEATURES",
				"GENTOO_MIRRORS", "INSTALL_MASK", "SYNC", "USE", "EPREFIX"])
=======
				"CONFIG_PROTECT", "CONFIG_PROTECT_MASK", "FEATURES",
				"GENTOO_MIRRORS", "INSTALL_MASK", "SYNC", "USE"])
>>>>>>> cbdf030c
			self._pkgindex_default_pkg_data = {
				"BUILD_TIME"         : "",
				"DEPEND"  : "",
				"EAPI"    : "0",
				"IUSE"    : "",
				"KEYWORDS": "",
				"LICENSE" : "",
				"PATH"    : "",
				"PDEPEND" : "",
				"PROPERTIES" : "",
				"PROVIDE" : "",
				"RDEPEND" : "",
				"RESTRICT": "",
				"SLOT"    : "0",
				"USE"     : "",
				"DEFINED_PHASES" : "",
				"REQUIRED_USE" : ""
			}
<<<<<<< HEAD
			self._pkgindex_inherited_keys = ["CHOST", "repository", "EPREFIX"]
=======
			self._pkgindex_inherited_keys = ["CHOST", "repository"]

			# Populate the header with appropriate defaults.
>>>>>>> cbdf030c
			self._pkgindex_default_header_data = {
				"CHOST"        : self.settings.get("CHOST", ""),
				"repository"   : "",
			}

			# It is especially important to populate keys like
			# "repository" that save space when entries can
			# inherit them from the header. If an existing
			# pkgindex header already defines these keys, then
			# they will appropriately override our defaults.
			main_repo = self.settings.repositories.mainRepo()
			if main_repo is not None and not main_repo.missing_repo_name:
				self._pkgindex_default_header_data["repository"] = \
					main_repo.name

			self._pkgindex_translated_keys = (
				("DESCRIPTION"   ,   "DESC"),
				("repository"    ,   "REPO"),
			)

			self._pkgindex_allowed_pkg_keys = set(chain(
				self._pkgindex_keys,
				self._pkgindex_aux_keys,
				self._pkgindex_hashes,
				self._pkgindex_default_pkg_data,
				self._pkgindex_inherited_keys,
				chain(*self._pkgindex_translated_keys)
			))

	def move_ent(self, mylist, repo_match=None):
		if not self.populated:
			self.populate()
		origcp = mylist[1]
		newcp = mylist[2]
		# sanity check
		for atom in (origcp, newcp):
			if not isjustname(atom):
				raise InvalidPackageName(str(atom))
		mynewcat = catsplit(newcp)[0]
		origmatches=self.dbapi.cp_list(origcp)
		moves = 0
		if not origmatches:
			return moves
		for mycpv in origmatches:
			mycpv_cp = portage.cpv_getkey(mycpv)
			if mycpv_cp != origcp:
				# Ignore PROVIDE virtual match.
				continue
			if repo_match is not None \
				and not repo_match(self.dbapi.aux_get(mycpv,
					['repository'])[0]):
				continue
			mynewcpv = mycpv.replace(mycpv_cp, str(newcp), 1)
			myoldpkg = catsplit(mycpv)[1]
			mynewpkg = catsplit(mynewcpv)[1]

			if (mynewpkg != myoldpkg) and os.path.exists(self.getname(mynewcpv)):
				writemsg(_("!!! Cannot update binary: Destination exists.\n"),
					noiselevel=-1)
				writemsg("!!! "+mycpv+" -> "+mynewcpv+"\n", noiselevel=-1)
				continue

			tbz2path = self.getname(mycpv)
			if os.path.exists(tbz2path) and not os.access(tbz2path,os.W_OK):
				writemsg(_("!!! Cannot update readonly binary: %s\n") % mycpv,
					noiselevel=-1)
				continue

			moves += 1
			mytbz2 = portage.xpak.tbz2(tbz2path)
			mydata = mytbz2.get_data()
			updated_items = update_dbentries([mylist], mydata)
			mydata.update(updated_items)
			mydata[b'PF'] = \
				_unicode_encode(mynewpkg + "\n",
				encoding=_encodings['repo.content'])
			mydata[b'CATEGORY'] = \
				_unicode_encode(mynewcat + "\n",
				encoding=_encodings['repo.content'])
			if mynewpkg != myoldpkg:
				ebuild_data = mydata.pop(_unicode_encode(myoldpkg + '.ebuild',
					encoding=_encodings['repo.content']), None)
				if ebuild_data is not None:
					mydata[_unicode_encode(mynewpkg + '.ebuild',
						encoding=_encodings['repo.content'])] = ebuild_data

			mytbz2.recompose_mem(portage.xpak.xpak_mem(mydata))

			self.dbapi.cpv_remove(mycpv)
			del self._pkg_paths[mycpv]
			new_path = self.getname(mynewcpv)
			self._pkg_paths[mynewcpv] = os.path.join(
				*new_path.split(os.path.sep)[-2:])
			if new_path != mytbz2:
				self._ensure_dir(os.path.dirname(new_path))
				_movefile(tbz2path, new_path, mysettings=self.settings)
				self._remove_symlink(mycpv)
				if new_path.split(os.path.sep)[-2] == "All":
					self._create_symlink(mynewcpv)
			self.inject(mynewcpv)

		return moves

	def _remove_symlink(self, cpv):
		"""Remove a ${PKGDIR}/${CATEGORY}/${PF}.tbz2 symlink and also remove
		the ${PKGDIR}/${CATEGORY} directory if empty.  The file will not be
		removed if os.path.islink() returns False."""
		mycat, mypkg = catsplit(cpv)
		mylink = os.path.join(self.pkgdir, mycat, mypkg + ".tbz2")
		if os.path.islink(mylink):
			"""Only remove it if it's really a link so that this method never
			removes a real package that was placed here to avoid a collision."""
			os.unlink(mylink)
		try:
			os.rmdir(os.path.join(self.pkgdir, mycat))
		except OSError as e:
			if e.errno not in (errno.ENOENT,
				errno.ENOTEMPTY, errno.EEXIST):
				raise
			del e

	def _create_symlink(self, cpv):
		"""Create a ${PKGDIR}/${CATEGORY}/${PF}.tbz2 symlink (and
		${PKGDIR}/${CATEGORY} directory, if necessary).  Any file that may
		exist in the location of the symlink will first be removed."""
		mycat, mypkg = catsplit(cpv)
		full_path = os.path.join(self.pkgdir, mycat, mypkg + ".tbz2")
		self._ensure_dir(os.path.dirname(full_path))
		try:
			os.unlink(full_path)
		except OSError as e:
			if e.errno != errno.ENOENT:
				raise
			del e
		os.symlink(os.path.join("..", "All", mypkg + ".tbz2"), full_path)

	def prevent_collision(self, cpv):
		"""Make sure that the file location ${PKGDIR}/All/${PF}.tbz2 is safe to
		use for a given cpv.  If a collision will occur with an existing
		package from another category, the existing package will be bumped to
		${PKGDIR}/${CATEGORY}/${PF}.tbz2 so that both can coexist."""
		if not self._all_directory:
			return

		# Copy group permissions for new directories that
		# may have been created.
		for path in ("All", catsplit(cpv)[0]):
			path = os.path.join(self.pkgdir, path)
			self._ensure_dir(path)
			if not os.access(path, os.W_OK):
				raise PermissionDenied("access('%s', W_OK)" % path)

		full_path = self.getname(cpv)
		if "All" == full_path.split(os.path.sep)[-2]:
			return
		"""Move a colliding package if it exists.  Code below this point only
		executes in rare cases."""
		mycat, mypkg = catsplit(cpv)
		myfile = mypkg + ".tbz2"
		mypath = os.path.join("All", myfile)
		dest_path = os.path.join(self.pkgdir, mypath)

		try:
			st = os.lstat(dest_path)
		except OSError:
			st = None
		else:
			if stat.S_ISLNK(st.st_mode):
				st = None
				try:
					os.unlink(dest_path)
				except OSError:
					if os.path.exists(dest_path):
						raise

		if st is not None:
			# For invalid packages, other_cat could be None.
			other_cat = portage.xpak.tbz2(dest_path).getfile(b"CATEGORY")
			if other_cat:
				other_cat = _unicode_decode(other_cat,
					encoding=_encodings['repo.content'], errors='replace')
				other_cat = other_cat.strip()
				other_cpv = other_cat + "/" + mypkg
				self._move_from_all(other_cpv)
				self.inject(other_cpv)
		self._move_to_all(cpv)

	def _ensure_dir(self, path):
		"""
		Create the specified directory. Also, copy gid and group mode
		bits from self.pkgdir if possible.
		@param cat_dir: Absolute path of the directory to be created.
		@type cat_dir: String
		"""
		try:
			pkgdir_st = os.stat(self.pkgdir)
		except OSError:
			ensure_dirs(path)
			return
		pkgdir_gid = pkgdir_st.st_gid
		pkgdir_grp_mode = 0o2070 & pkgdir_st.st_mode
		try:
			ensure_dirs(path, gid=pkgdir_gid, mode=pkgdir_grp_mode, mask=0)
		except PortageException:
			if not os.path.isdir(path):
				raise

	def _move_to_all(self, cpv):
		"""If the file exists, move it.  Whether or not it exists, update state
		for future getname() calls."""
		mycat, mypkg = catsplit(cpv)
		myfile = mypkg + ".tbz2"
		self._pkg_paths[cpv] = os.path.join("All", myfile)
		src_path = os.path.join(self.pkgdir, mycat, myfile)
		try:
			mystat = os.lstat(src_path)
		except OSError as e:
			mystat = None
		if mystat and stat.S_ISREG(mystat.st_mode):
			self._ensure_dir(os.path.join(self.pkgdir, "All"))
			dest_path = os.path.join(self.pkgdir, "All", myfile)
			_movefile(src_path, dest_path, mysettings=self.settings)
			self._create_symlink(cpv)
			self.inject(cpv)

	def _move_from_all(self, cpv):
		"""Move a package from ${PKGDIR}/All/${PF}.tbz2 to
		${PKGDIR}/${CATEGORY}/${PF}.tbz2 and update state from getname calls."""
		self._remove_symlink(cpv)
		mycat, mypkg = catsplit(cpv)
		myfile = mypkg + ".tbz2"
		mypath = os.path.join(mycat, myfile)
		dest_path = os.path.join(self.pkgdir, mypath)
		self._ensure_dir(os.path.dirname(dest_path))
		src_path = os.path.join(self.pkgdir, "All", myfile)
		_movefile(src_path, dest_path, mysettings=self.settings)
		self._pkg_paths[cpv] = mypath

	def populate(self, getbinpkgs=0):
		"populates the binarytree"

		if self._populating:
			return

		pkgindex_lock = None
		try:
			if os.access(self.pkgdir, os.W_OK):
				pkgindex_lock = lockfile(self._pkgindex_file,
					wantnewlockfile=1)
			self._populating = True
			self._populate(getbinpkgs)
		finally:
			if pkgindex_lock:
				unlockfile(pkgindex_lock)
			self._populating = False

	def _populate(self, getbinpkgs=0):
		if (not os.path.isdir(self.pkgdir) and not getbinpkgs):
			return 0

		# Clear all caches in case populate is called multiple times
		# as may be the case when _global_updates calls populate()
		# prior to performing package moves since it only wants to
		# operate on local packages (getbinpkgs=0).
		self._remotepkgs = None
		self.dbapi._clear_cache()
		self.dbapi._aux_cache.clear()
		if True:
			pkg_paths = {}
			self._pkg_paths = pkg_paths
			dirs = listdir(self.pkgdir, dirsonly=True, EmptyOnError=True)
			if "All" in dirs:
				dirs.remove("All")
			dirs.sort()
			dirs.insert(0, "All")
			pkgindex = self._load_pkgindex()
			pf_index = None
			if not self._pkgindex_version_supported(pkgindex):
				pkgindex = self._new_pkgindex()
			header = pkgindex.header
			metadata = {}
			for d in pkgindex.packages:
				metadata[d["CPV"]] = d
			update_pkgindex = False
			for mydir in dirs:
				for myfile in listdir(os.path.join(self.pkgdir, mydir)):
					if not myfile.endswith(".tbz2"):
						continue
					mypath = os.path.join(mydir, myfile)
					full_path = os.path.join(self.pkgdir, mypath)
					s = os.lstat(full_path)
					if stat.S_ISLNK(s.st_mode):
						continue

					# Validate data from the package index and try to avoid
					# reading the xpak if possible.
					if mydir != "All":
						possibilities = None
						d = metadata.get(mydir+"/"+myfile[:-5])
						if d:
							possibilities = [d]
					else:
						if pf_index is None:
							pf_index = {}
							for mycpv in metadata:
								mycat, mypf = catsplit(mycpv)
								pf_index.setdefault(
									mypf, []).append(metadata[mycpv])
						possibilities = pf_index.get(myfile[:-5])
					if possibilities:
						match = None
						for d in possibilities:
							try:
								if long(d["MTIME"]) != s[stat.ST_MTIME]:
									continue
							except (KeyError, ValueError):
								continue
							try:
								if long(d["SIZE"]) != long(s.st_size):
									continue
							except (KeyError, ValueError):
								continue
							if not self._pkgindex_keys.difference(d):
								match = d
								break
						if match:
							mycpv = match["CPV"]
							if mycpv in pkg_paths:
								# discard duplicates (All/ is preferred)
								continue
							pkg_paths[mycpv] = mypath
							# update the path if the package has been moved
							oldpath = d.get("PATH")
							if oldpath and oldpath != mypath:
								update_pkgindex = True
							if mypath != mycpv + ".tbz2":
								d["PATH"] = mypath
								if not oldpath:
									update_pkgindex = True
							else:
								d.pop("PATH", None)
								if oldpath:
									update_pkgindex = True
							self.dbapi.cpv_inject(mycpv)
							if not self.dbapi._aux_cache_keys.difference(d):
								aux_cache = self.dbapi._aux_cache_slot_dict()
								for k in self.dbapi._aux_cache_keys:
									aux_cache[k] = d[k]
								self.dbapi._aux_cache[mycpv] = aux_cache
							continue
					if not os.access(full_path, os.R_OK):
						writemsg(_("!!! Permission denied to read " \
							"binary package: '%s'\n") % full_path,
							noiselevel=-1)
						self.invalids.append(myfile[:-5])
						continue
					metadata_bytes = portage.xpak.tbz2(full_path).get_data()
					mycat = _unicode_decode(metadata_bytes.get(b"CATEGORY", ""),
						encoding=_encodings['repo.content'], errors='replace')
					mypf = _unicode_decode(metadata_bytes.get(b"PF", ""),
						encoding=_encodings['repo.content'], errors='replace')
					slot = _unicode_decode(metadata_bytes.get(b"SLOT", ""),
						encoding=_encodings['repo.content'], errors='replace')
					mypkg = myfile[:-5]
					if not mycat or not mypf or not slot:
						#old-style or corrupt package
						writemsg(_("\n!!! Invalid binary package: '%s'\n") % full_path,
							noiselevel=-1)
						missing_keys = []
						if not mycat:
							missing_keys.append("CATEGORY")
						if not mypf:
							missing_keys.append("PF")
						if not slot:
							missing_keys.append("SLOT")
						msg = []
						if missing_keys:
							missing_keys.sort()
							msg.append(_("Missing metadata key(s): %s.") % \
								", ".join(missing_keys))
						msg.append(_(" This binary package is not " \
							"recoverable and should be deleted."))
						for line in textwrap.wrap("".join(msg), 72):
							writemsg("!!! %s\n" % line, noiselevel=-1)
						self.invalids.append(mypkg)
						continue
					mycat = mycat.strip()
					slot = slot.strip()
					if mycat != mydir and mydir != "All":
						continue
					if mypkg != mypf.strip():
						continue
					mycpv = mycat + "/" + mypkg
					if mycpv in pkg_paths:
						# All is first, so it's preferred.
						continue
					if not self.dbapi._category_re.match(mycat):
						writemsg(_("!!! Binary package has an " \
							"unrecognized category: '%s'\n") % full_path,
							noiselevel=-1)
						writemsg(_("!!! '%s' has a category that is not" \
							" listed in %setc/portage/categories\n") % \
							(mycpv, self.settings["PORTAGE_CONFIGROOT"]),
							noiselevel=-1)
						continue
					pkg_paths[mycpv] = mypath
					self.dbapi.cpv_inject(mycpv)
					update_pkgindex = True
					d = metadata.get(mycpv, {})
					if d:
						try:
							if long(d["MTIME"]) != s[stat.ST_MTIME]:
								d.clear()
						except (KeyError, ValueError):
							d.clear()
					if d:
						try:
							if long(d["SIZE"]) != long(s.st_size):
								d.clear()
						except (KeyError, ValueError):
							d.clear()

					d["CPV"] = mycpv
					d["SLOT"] = slot
					d["MTIME"] = str(s[stat.ST_MTIME])
					d["SIZE"] = str(s.st_size)

					d.update(zip(self._pkgindex_aux_keys,
						self.dbapi.aux_get(mycpv, self._pkgindex_aux_keys)))
					try:
						self._eval_use_flags(mycpv, d)
					except portage.exception.InvalidDependString:
						writemsg(_("!!! Invalid binary package: '%s'\n") % \
							self.getname(mycpv), noiselevel=-1)
						self.dbapi.cpv_remove(mycpv)
						del pkg_paths[mycpv]

					# record location if it's non-default
					if mypath != mycpv + ".tbz2":
						d["PATH"] = mypath
					else:
						d.pop("PATH", None)
					metadata[mycpv] = d
					if not self.dbapi._aux_cache_keys.difference(d):
						aux_cache = self.dbapi._aux_cache_slot_dict()
						for k in self.dbapi._aux_cache_keys:
							aux_cache[k] = d[k]
						self.dbapi._aux_cache[mycpv] = aux_cache

			for cpv in list(metadata):
				if cpv not in pkg_paths:
					del metadata[cpv]

			# Do not bother to write the Packages index if $PKGDIR/All/ exists
			# since it will provide no benefit due to the need to read CATEGORY
			# from xpak.
			if update_pkgindex and os.access(self.pkgdir, os.W_OK):
				del pkgindex.packages[:]
				pkgindex.packages.extend(iter(metadata.values()))
				self._update_pkgindex_header(pkgindex.header)
				f = atomic_ofstream(self._pkgindex_file)
				pkgindex.write(f)
				f.close()

		if getbinpkgs and not self.settings["PORTAGE_BINHOST"]:
			writemsg(_("!!! PORTAGE_BINHOST unset, but use is requested.\n"),
				noiselevel=-1)

		if not getbinpkgs or 'PORTAGE_BINHOST' not in self.settings:
			self.populated=1
			return
		self._remotepkgs = {}
		for base_url in self.settings["PORTAGE_BINHOST"].split():
			parsed_url = urlparse(base_url)
			host = parsed_url.netloc
			port = parsed_url.port
			user = None
			passwd = None
			user_passwd = ""
			if "@" in host:
				user, host = host.split("@", 1)
				user_passwd = user + "@"
				if ":" in user:
					user, passwd = user.split(":", 1)
			port_args = []
			if port is not None:
				port_str = ":%s" % (port,)
				if host.endswith(port_str):
					host = host[:-len(port_str)]
			pkgindex_file = os.path.join(self.settings["EROOT"], CACHE_PATH, "binhost",
				host, parsed_url.path.lstrip("/"), "Packages")
			pkgindex = self._new_pkgindex()
			try:
				f = codecs.open(_unicode_encode(pkgindex_file,
					encoding=_encodings['fs'], errors='strict'),
					mode='r', encoding=_encodings['repo.content'],
					errors='replace')
				try:
					pkgindex.read(f)
				finally:
					f.close()
			except EnvironmentError as e:
				if e.errno != errno.ENOENT:
					raise
			local_timestamp = pkgindex.header.get("TIMESTAMP", None)
			rmt_idx = self._new_pkgindex()
			proc = None
			tmp_filename = None
			try:
				# urlparse.urljoin() only works correctly with recognized
				# protocols and requires the base url to have a trailing
				# slash, so join manually...
				url = base_url.rstrip("/") + "/Packages"
				try:
					f = urllib_request_urlopen(url)
				except IOError:
					path = parsed_url.path.rstrip("/") + "/Packages"

					if parsed_url.scheme == 'sftp':
						# The sftp command complains about 'Illegal seek' if
						# we try to make it write to /dev/stdout, so use a
						# temp file instead.
						fd, tmp_filename = tempfile.mkstemp()
						os.close(fd)
						if port is not None:
							port_args = ['-P', "%s" % (port,)]
						proc = subprocess.Popen(['sftp'] + port_args + \
							[user_passwd + host + ":" + path, tmp_filename])
						if proc.wait() != os.EX_OK:
							raise
						f = open(tmp_filename, 'rb')
					elif parsed_url.scheme == 'ssh':
						if port is not None:
							port_args = ['-p', "%s" % (port,)]
						proc = subprocess.Popen(['ssh'] + port_args + \
							[user_passwd + host, '--', 'cat', path],
							stdout=subprocess.PIPE)
						f = proc.stdout
					else:
						setting = 'FETCHCOMMAND_' + parsed_url.scheme.upper()
						fcmd = self.settings.get(setting)
						if not fcmd:
							raise
						fd, tmp_filename = tempfile.mkstemp()
						tmp_dirname, tmp_basename = os.path.split(tmp_filename)
						os.close(fd)
						success = portage.getbinpkg.file_get(url,
						     tmp_dirname, fcmd=fcmd, filename=tmp_basename)
						if not success:
							raise EnvironmentError("%s failed" % (setting,))
						f = open(tmp_filename, 'rb')

				f_dec = codecs.iterdecode(f,
					_encodings['repo.content'], errors='replace')
				try:
					rmt_idx.readHeader(f_dec)
					remote_timestamp = rmt_idx.header.get("TIMESTAMP", None)
					if not remote_timestamp:
						# no timestamp in the header, something's wrong
						pkgindex = None
						writemsg(_("\n\n!!! Binhost package index " \
						" has no TIMESTAMP field.\n"), noiselevel=-1)
					else:
						if not self._pkgindex_version_supported(rmt_idx):
							writemsg(_("\n\n!!! Binhost package index version" \
							" is not supported: '%s'\n") % \
							rmt_idx.header.get("VERSION"), noiselevel=-1)
							pkgindex = None
						elif local_timestamp != remote_timestamp:
							rmt_idx.readBody(f_dec)
							pkgindex = rmt_idx
				finally:
					# Timeout after 5 seconds, in case close() blocks
					# indefinitely (see bug #350139).
					try:
						try:
							AlarmSignal.register(5)
							f.close()
						finally:
							AlarmSignal.unregister()
					except AlarmSignal:
						writemsg("\n\n!!! %s\n" % \
							_("Timed out while closing connection to binhost"),
							noiselevel=-1)
			except EnvironmentError as e:
				writemsg(_("\n\n!!! Error fetching binhost package" \
					" info from '%s'\n") % base_url)
				writemsg("!!! %s\n\n" % str(e))
				del e
				pkgindex = None
			if proc is not None:
				if proc.poll() is None:
					proc.kill()
					proc.wait()
				proc = None
			if tmp_filename is not None:
				try:
					os.unlink(tmp_filename)
				except OSError:
					pass
			if pkgindex is rmt_idx:
				pkgindex.modified = False # don't update the header
				try:
					ensure_dirs(os.path.dirname(pkgindex_file))
					f = atomic_ofstream(pkgindex_file)
					pkgindex.write(f)
					f.close()
				except (IOError, PortageException):
					if os.access(os.path.dirname(pkgindex_file), os.W_OK):
						raise
					# The current user doesn't have permission to cache the
					# file, but that's alright.
			if pkgindex:
				# Organize remote package list as a cpv -> metadata map.
				remotepkgs = _pkgindex_cpv_map_latest_build(pkgindex)
				remote_base_uri = pkgindex.header.get("URI", base_url)
				for cpv, remote_metadata in remotepkgs.items():
					remote_metadata["BASE_URI"] = remote_base_uri
					self._pkgindex_uri[cpv] = url
				self._remotepkgs.update(remotepkgs)
				self._remote_has_index = True
				for cpv in remotepkgs:
					self.dbapi.cpv_inject(cpv)
				if True:
					# Remote package instances override local package
					# if they are not identical.
					hash_names = ["SIZE"] + self._pkgindex_hashes
					for cpv, local_metadata in metadata.items():
						remote_metadata = self._remotepkgs.get(cpv)
						if remote_metadata is None:
							continue
						# Use digests to compare identity.
						identical = True
						for hash_name in hash_names:
							local_value = local_metadata.get(hash_name)
							if local_value is None:
								continue
							remote_value = remote_metadata.get(hash_name)
							if remote_value is None:
								continue
							if local_value != remote_value:
								identical = False
								break
						if identical:
							del self._remotepkgs[cpv]
						else:
							# Override the local package in the aux_get cache.
							self.dbapi._aux_cache[cpv] = remote_metadata
				else:
					# Local package instances override remote instances.
					for cpv in metadata:
						self._remotepkgs.pop(cpv, None)
				continue
			try:
				chunk_size = long(self.settings["PORTAGE_BINHOST_CHUNKSIZE"])
				if chunk_size < 8:
					chunk_size = 8
			except (ValueError, KeyError):
				chunk_size = 3000
			writemsg_stdout("\n")
			writemsg_stdout(
				colorize("GOOD", _("Fetching bininfo from ")) + \
				re.sub(r'//(.+):.+@(.+)/', r'//\1:*password*@\2/', base_url) + "\n")
			remotepkgs = portage.getbinpkg.dir_get_metadata(
				base_url, chunk_size=chunk_size)

			for mypkg, remote_metadata in remotepkgs.items():
				mycat = remote_metadata.get("CATEGORY")
				if mycat is None:
					#old-style or corrupt package
					writemsg(_("!!! Invalid remote binary package: %s\n") % mypkg,
						noiselevel=-1)
					continue
				mycat = mycat.strip()
				fullpkg = mycat+"/"+mypkg[:-5]

				if fullpkg in metadata:
					# When using this old protocol, comparison with the remote
					# package isn't supported, so the local package is always
					# preferred even if getbinpkgsonly is enabled.
					continue

				if not self.dbapi._category_re.match(mycat):
					writemsg(_("!!! Remote binary package has an " \
						"unrecognized category: '%s'\n") % fullpkg,
						noiselevel=-1)
					writemsg(_("!!! '%s' has a category that is not" \
						" listed in %setc/portage/categories\n") % \
						(fullpkg, self.settings["PORTAGE_CONFIGROOT"]),
						noiselevel=-1)
					continue
				mykey = portage.cpv_getkey(fullpkg)
				try:
					# invalid tbz2's can hurt things.
					self.dbapi.cpv_inject(fullpkg)
					for k, v in remote_metadata.items():
						remote_metadata[k] = v.strip()
					remote_metadata["BASE_URI"] = base_url

					# Eliminate metadata values with names that digestCheck
					# uses, since they are not valid when using the old
					# protocol. Typically this is needed for SIZE metadata
					# which corresponds to the size of the unpacked files
					# rather than the binpkg file size, triggering digest
					# verification failures as reported in bug #303211.
					remote_metadata.pop('SIZE', None)
					for k in portage.checksum.hashfunc_map:
						remote_metadata.pop(k, None)

					self._remotepkgs[fullpkg] = remote_metadata
				except SystemExit as e:
					raise
				except:
					writemsg(_("!!! Failed to inject remote binary package: %s\n") % fullpkg,
						noiselevel=-1)
					continue
		self.populated=1

	def inject(self, cpv, filename=None):
		"""Add a freshly built package to the database.  This updates
		$PKGDIR/Packages with the new package metadata (including MD5).
		@param cpv: The cpv of the new package to inject
		@type cpv: string
		@param filename: File path of the package to inject, or None if it's
			already in the location returned by getname()
		@type filename: string
		@rtype: None
		"""
		mycat, mypkg = catsplit(cpv)
		if not self.populated:
			self.populate()
		if filename is None:
			full_path = self.getname(cpv)
		else:
			full_path = filename
		try:
			s = os.stat(full_path)
		except OSError as e:
			if e.errno != errno.ENOENT:
				raise
			del e
			writemsg(_("!!! Binary package does not exist: '%s'\n") % full_path,
				noiselevel=-1)
			return
		mytbz2 = portage.xpak.tbz2(full_path)
		slot = mytbz2.getfile("SLOT")
		if slot is None:
			writemsg(_("!!! Invalid binary package: '%s'\n") % full_path,
				noiselevel=-1)
			return
		slot = slot.strip()
		self.dbapi.cpv_inject(cpv)

		# Reread the Packages index (in case it's been changed by another
		# process) and then updated it, all while holding a lock.
		pkgindex_lock = None
		created_symlink = False
		try:
			pkgindex_lock = lockfile(self._pkgindex_file,
				wantnewlockfile=1)
			if filename is not None:
				new_filename = self.getname(cpv)
				try:
					samefile = os.path.samefile(filename, new_filename)
				except OSError:
					samefile = False
				if not samefile:
					self._ensure_dir(os.path.dirname(new_filename))
					_movefile(filename, new_filename, mysettings=self.settings)
			if self._all_directory and \
				self.getname(cpv).split(os.path.sep)[-2] == "All":
				self._create_symlink(cpv)
				created_symlink = True
			pkgindex = self._load_pkgindex()

			if not self._pkgindex_version_supported(pkgindex):
				pkgindex = self._new_pkgindex()

			# Discard remote metadata to ensure that _pkgindex_entry
			# gets the local metadata. This also updates state for future
			# isremote calls.
			if self._remotepkgs is not None:
				self._remotepkgs.pop(cpv, None)

			# Discard cached metadata to ensure that _pkgindex_entry
			# doesn't return stale metadata.
			self.dbapi._aux_cache.pop(cpv, None)

			try:
				d = self._pkgindex_entry(cpv)
			except portage.exception.InvalidDependString:
				writemsg(_("!!! Invalid binary package: '%s'\n") % \
					self.getname(cpv), noiselevel=-1)
				self.dbapi.cpv_remove(cpv)
				del self._pkg_paths[cpv]
				return

			# If found, remove package(s) with duplicate path.
			path = d.get("PATH", "")
			for i in range(len(pkgindex.packages) - 1, -1, -1):
				d2 = pkgindex.packages[i]
				if path and path == d2.get("PATH"):
					# Handle path collisions in $PKGDIR/All
					# when CPV is not identical.
					del pkgindex.packages[i]
				elif cpv == d2.get("CPV"):
					if path == d2.get("PATH", ""):
						del pkgindex.packages[i]
					elif created_symlink and not d2.get("PATH", ""):
						# Delete entry for the package that was just
						# overwritten by a symlink to this package.
						del pkgindex.packages[i]

			pkgindex.packages.append(d)

			self._update_pkgindex_header(pkgindex.header)
			f = atomic_ofstream(os.path.join(self.pkgdir, "Packages"))
			pkgindex.write(f)
			f.close()
		finally:
			if pkgindex_lock:
				unlockfile(pkgindex_lock)

	def _pkgindex_entry(self, cpv):
		"""
		Performs checksums and evaluates USE flag conditionals.
		Raises InvalidDependString if necessary.
		@rtype: dict
		@returns: a dict containing entry for the give cpv.
		"""

		pkg_path = self.getname(cpv)

		d = dict(zip(self._pkgindex_aux_keys,
			self.dbapi.aux_get(cpv, self._pkgindex_aux_keys)))

		d.update(perform_multiple_checksums(
			pkg_path, hashes=self._pkgindex_hashes))

		d["CPV"] = cpv
		st = os.stat(pkg_path)
		d["MTIME"] = str(st[stat.ST_MTIME])
		d["SIZE"] = str(st.st_size)

		rel_path = self._pkg_paths[cpv]
		# record location if it's non-default
		if rel_path != cpv + ".tbz2":
			d["PATH"] = rel_path

		self._eval_use_flags(cpv, d)
		return d

	def _new_pkgindex(self):
		return portage.getbinpkg.PackageIndex(
			allowed_pkg_keys=self._pkgindex_allowed_pkg_keys,
			default_header_data=self._pkgindex_default_header_data,
			default_pkg_data=self._pkgindex_default_pkg_data,
			inherited_keys=self._pkgindex_inherited_keys,
			translated_keys=self._pkgindex_translated_keys)

	def _update_pkgindex_header(self, header):
		portdir = normalize_path(os.path.realpath(self.settings["PORTDIR"]))
		profiles_base = os.path.join(portdir, "profiles") + os.path.sep
		if self.settings.profile_path:
			profile_path = normalize_path(
				os.path.realpath(self.settings.profile_path))
			if profile_path.startswith(profiles_base):
				profile_path = profile_path[len(profiles_base):]
			header["PROFILE"] = profile_path
		header["VERSION"] = str(self._pkgindex_version)
		base_uri = self.settings.get("PORTAGE_BINHOST_HEADER_URI")
		if base_uri:
			header["URI"] = base_uri
		else:
			header.pop("URI", None)
		for k in self._pkgindex_header_keys:
			v = self.settings.get(k, None)
			if v:
				header[k] = v
			else:
				header.pop(k, None)

	def _pkgindex_version_supported(self, pkgindex):
		version = pkgindex.header.get("VERSION")
		if version:
			try:
				if int(version) <= self._pkgindex_version:
					return True
			except ValueError:
				pass
		return False

	def _eval_use_flags(self, cpv, metadata):
		use = frozenset(metadata["USE"].split())
		raw_use = use
		iuse = set(f.lstrip("-+") for f in metadata["IUSE"].split())
		use = [f for f in use if f in iuse]
		use.sort()
		metadata["USE"] = " ".join(use)
		for k in self._pkgindex_use_evaluated_keys:
			if k.endswith('DEPEND'):
				token_class = Atom
			else:
				token_class = None

			try:
				deps = metadata[k]
				deps = use_reduce(deps, uselist=raw_use, token_class=token_class)
				deps = paren_enclose(deps)
			except portage.exception.InvalidDependString as e:
				writemsg("%s: %s\n" % (k, str(e)),
					noiselevel=-1)
				raise
			metadata[k] = deps

	def exists_specific(self, cpv):
		if not self.populated:
			self.populate()
		return self.dbapi.match(
			dep_expand("="+cpv, mydb=self.dbapi, settings=self.settings))

	def dep_bestmatch(self, mydep):
		"compatibility method -- all matches, not just visible ones"
		if not self.populated:
			self.populate()
		writemsg("\n\n", 1)
		writemsg("mydep: %s\n" % mydep, 1)
		mydep = dep_expand(mydep, mydb=self.dbapi, settings=self.settings)
		writemsg("mydep: %s\n" % mydep, 1)
		mykey = dep_getkey(mydep)
		writemsg("mykey: %s\n" % mykey, 1)
		mymatch = best(match_from_list(mydep,self.dbapi.cp_list(mykey)))
		writemsg("mymatch: %s\n" % mymatch, 1)
		if mymatch is None:
			return ""
		return mymatch

	def getname(self, pkgname):
		"""Returns a file location for this package.  The default location is
		${PKGDIR}/All/${PF}.tbz2, but will be ${PKGDIR}/${CATEGORY}/${PF}.tbz2
		in the rare event of a collision.  The prevent_collision() method can
		be called to ensure that ${PKGDIR}/All/${PF}.tbz2 is available for a
		specific cpv."""
		if not self.populated:
			self.populate()
		mycpv = pkgname
		mypath = self._pkg_paths.get(mycpv, None)
		if mypath:
			return os.path.join(self.pkgdir, mypath)
		mycat, mypkg = catsplit(mycpv)
		if self._all_directory:
			mypath = os.path.join("All", mypkg + ".tbz2")
			if mypath in self._pkg_paths.values():
				mypath = os.path.join(mycat, mypkg + ".tbz2")
		else:
			mypath = os.path.join(mycat, mypkg + ".tbz2")
		self._pkg_paths[mycpv] = mypath # cache for future lookups
		return os.path.join(self.pkgdir, mypath)

	def isremote(self, pkgname):
		"""Returns true if the package is kept remotely and it has not been
		downloaded (or it is only partially downloaded)."""
		if self._remotepkgs is None or pkgname not in self._remotepkgs:
			return False
		# Presence in self._remotepkgs implies that it's remote. When a
		# package is downloaded, state is updated by self.inject().
		return True

	def get_pkgindex_uri(self, pkgname):
		"""Returns the URI to the Packages file for a given package."""
		return self._pkgindex_uri.get(pkgname)

	def gettbz2(self, pkgname):
		"""Fetches the package from a remote site, if necessary.  Attempts to
		resume if the file appears to be partially downloaded."""
		tbz2_path = self.getname(pkgname)
		tbz2name = os.path.basename(tbz2_path)
		resume = False
		if os.path.exists(tbz2_path):
			if (tbz2name not in self.invalids):
				return
			else:
				resume = True
				writemsg(_("Resuming download of this tbz2, but it is possible that it is corrupt.\n"),
					noiselevel=-1)
		
		mydest = os.path.dirname(self.getname(pkgname))
		self._ensure_dir(mydest)
		# urljoin doesn't work correctly with unrecognized protocols like sftp
		if self._remote_has_index:
			rel_url = self._remotepkgs[pkgname].get("PATH")
			if not rel_url:
				rel_url = pkgname+".tbz2"
			remote_base_uri = self._remotepkgs[pkgname]["BASE_URI"]
			url = remote_base_uri.rstrip("/") + "/" + rel_url.lstrip("/")
		else:
			url = self.settings["PORTAGE_BINHOST"].rstrip("/") + "/" + tbz2name
		protocol = urlparse(url)[0]
		fcmd_prefix = "FETCHCOMMAND"
		if resume:
			fcmd_prefix = "RESUMECOMMAND"
		fcmd = self.settings.get(fcmd_prefix + "_" + protocol.upper())
		if not fcmd:
			fcmd = self.settings.get(fcmd_prefix)
		success = portage.getbinpkg.file_get(url, mydest, fcmd=fcmd)
		if not success:
			try:
				os.unlink(self.getname(pkgname))
			except OSError:
				pass
			raise portage.exception.FileNotFound(mydest)
		self.inject(pkgname)

	def _load_pkgindex(self):
		pkgindex = self._new_pkgindex()
		try:
			f = codecs.open(_unicode_encode(self._pkgindex_file,
				encoding=_encodings['fs'], errors='strict'),
				mode='r', encoding=_encodings['repo.content'],
				errors='replace')
		except EnvironmentError:
			pass
		else:
			try:
				pkgindex.read(f)
			finally:
				f.close()
		return pkgindex

	def digestCheck(self, pkg):
		"""
		Verify digests for the given package and raise DigestException
		if verification fails.
		@rtype: bool
		@returns: True if digests could be located, False otherwise.
		"""
		cpv = pkg
		if not isinstance(cpv, basestring):
			cpv = pkg.cpv
			pkg = None

		pkg_path = self.getname(cpv)
		metadata = None
		if self._remotepkgs is None or cpv not in self._remotepkgs:
			for d in self._load_pkgindex().packages:
				if d["CPV"] == cpv:
					metadata = d
					break
		else:
			metadata = self._remotepkgs[cpv]
		if metadata is None:
			return False

		digests = {}
		for k in hashfunc_map:
			v = metadata.get(k)
			if not v:
				continue
			digests[k] = v

		if "SIZE" in metadata:
			try:
				digests["size"] = int(metadata["SIZE"])
			except ValueError:
				writemsg(_("!!! Malformed SIZE attribute in remote " \
				"metadata for '%s'\n") % cpv)

		if not digests:
			return False

		eout = EOutput()
		eout.quiet = self.settings.get("PORTAGE_QUIET") == "1"
		ok, st = _check_distfile(pkg_path, digests, eout, show_errors=0)
		if not ok:
			ok, reason = verify_all(pkg_path, digests)
			if not ok:
				raise portage.exception.DigestException(
					(pkg_path,) + tuple(reason))

		return True

	def getslot(self, mycatpkg):
		"Get a slot for a catpkg; assume it exists."
		myslot = ""
		try:
			myslot = self.dbapi.aux_get(mycatpkg,["SLOT"])[0]
		except SystemExit as e:
			raise
		except Exception as e:
			pass
		return myslot<|MERGE_RESOLUTION|>--- conflicted
+++ resolved
@@ -250,13 +250,8 @@
 			self._pkgindex_header_keys = set([
 				"ACCEPT_KEYWORDS", "ACCEPT_LICENSE",
 				"ACCEPT_PROPERTIES", "CBUILD",
-<<<<<<< HEAD
-				"CHOST", "CONFIG_PROTECT", "CONFIG_PROTECT_MASK", "FEATURES",
+				"CONFIG_PROTECT", "CONFIG_PROTECT_MASK", "FEATURES",
 				"GENTOO_MIRRORS", "INSTALL_MASK", "SYNC", "USE", "EPREFIX"])
-=======
-				"CONFIG_PROTECT", "CONFIG_PROTECT_MASK", "FEATURES",
-				"GENTOO_MIRRORS", "INSTALL_MASK", "SYNC", "USE"])
->>>>>>> cbdf030c
 			self._pkgindex_default_pkg_data = {
 				"BUILD_TIME"         : "",
 				"DEPEND"  : "",
@@ -275,13 +270,9 @@
 				"DEFINED_PHASES" : "",
 				"REQUIRED_USE" : ""
 			}
-<<<<<<< HEAD
 			self._pkgindex_inherited_keys = ["CHOST", "repository", "EPREFIX"]
-=======
-			self._pkgindex_inherited_keys = ["CHOST", "repository"]
 
 			# Populate the header with appropriate defaults.
->>>>>>> cbdf030c
 			self._pkgindex_default_header_data = {
 				"CHOST"        : self.settings.get("CHOST", ""),
 				"repository"   : "",
