--- conflicted
+++ resolved
@@ -69,11 +69,7 @@
 			["BUILD_TIME", "CHOST", "DEPEND", "EAPI", "IUSE", "KEYWORDS",
 			"LICENSE", "PDEPEND", "PROPERTIES", "PROVIDE",
 			"RDEPEND", "repository", "RESTRICT", "SLOT", "USE", "DEFINED_PHASES",
-<<<<<<< HEAD
-			"REQUIRED_USE", "EPREFIX"])
-=======
-			])
->>>>>>> 0cc174b6
+			"EPREFIX"])
 		self._aux_cache_slot_dict = slot_dict_class(self._aux_cache_keys)
 		self._aux_cache = {}
 
@@ -295,11 +291,7 @@
 				["BUILD_TIME", "CHOST", "DEPEND", "DESCRIPTION", "EAPI",
 				"IUSE", "KEYWORDS", "LICENSE", "PDEPEND", "PROPERTIES",
 				"PROVIDE", "RDEPEND", "repository", "SLOT", "USE", "DEFINED_PHASES",
-<<<<<<< HEAD
-				"REQUIRED_USE", "BASE_URI", "EPREFIX"]
-=======
-				"BASE_URI"]
->>>>>>> 0cc174b6
+				"BASE_URI", "EPREFIX"]
 			self._pkgindex_aux_keys = list(self._pkgindex_aux_keys)
 			self._pkgindex_use_evaluated_keys = \
 				("LICENSE", "RDEPEND", "DEPEND",
