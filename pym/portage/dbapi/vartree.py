# Copyright 1998-2009 Gentoo Foundation
# Distributed under the terms of the GNU General Public License v2

__all__ = ["PreservedLibsRegistry", "LinkageMap",
	"LinkageMapMachO", "LinkageMapPeCoff", "LinkageMapXCoff"
	"vardbapi", "vartree", "dblink"] + \
	["write_contents", "tar_contents"]

import portage
portage.proxy.lazyimport.lazyimport(globals(),
	'portage.checksum:_perform_md5_merge@perform_md5',
	'portage.data:portage_gid,portage_uid,secpass',
	'portage.dbapi.dep_expand:dep_expand',
	'portage.dep:dep_getkey,isjustname,flatten,match_from_list,' + \
	 	'use_reduce,paren_reduce,_slot_re',
	'portage.elog:elog_process',
	'portage.locks:lockdir,unlockdir',
	'portage.output:bold,colorize',
	'portage.package.ebuild.doebuild:doebuild,doebuild_environment,' + \
	 	'_spawn_misc_sh',
	'portage.package.ebuild.prepare_build_dirs:prepare_build_dirs',
	'portage.update:fixdbentries',
	'portage.util:apply_secpass_permissions,ConfigProtect,ensure_dirs,' + \
		'writemsg,writemsg_level,write_atomic,atomic_ofstream,writedict,' + \
		'grabfile,grabdict,normalize_path,new_protect_filename,getlibpaths',
	'portage.util.digraph:digraph',
	'portage.util.env_update:env_update',
	'portage.util.listdir:dircache,listdir',
	'portage.versions:best,catpkgsplit,catsplit,cpv_getkey,pkgcmp,' + \
		'_pkgsplit@pkgsplit',
)

from portage.const import CACHE_PATH, CONFIG_MEMORY_FILE, \
<<<<<<< HEAD
	PORTAGE_PACKAGE_ATOM, PRIVATE_PATH, VDB_PATH, EPREFIX, EPREFIX_LSTRIP, BASH_BINARY
from portage.data import portage_gid, portage_uid, secpass
=======
	PORTAGE_PACKAGE_ATOM, PRIVATE_PATH, VDB_PATH
>>>>>>> 6dcb8b35
from portage.dbapi import dbapi
from portage.exception import CommandNotFound, \
	InvalidData, InvalidPackageName, \
	FileNotFound, PermissionDenied, UnsupportedAPIException
from portage.localization import _
from portage.util.movefile import movefile

from portage import abssymlink, _movefile, bsd_chflags

# This is a special version of the os module, wrapped for unicode support.
from portage import os
from portage import _encodings
from portage import _os_merge
from portage import _selinux_merge
from portage import _unicode_decode
from portage import _unicode_encode

from portage.cache.mappings import slot_dict_class

import codecs
import gc
import re, shutil, stat, errno, copy, subprocess
import logging
import os as _os
import stat
import sys
import tempfile
import time
import warnings

try:
	import cPickle as pickle
except ImportError:
	import pickle

if sys.hexversion >= 0x3000000:
	basestring = str
	long = int

class PreservedLibsRegistry(object):
	""" This class handles the tracking of preserved library objects """
	def __init__(self, root, filename, autocommit=True):
		""" 
			@param root: root used to check existence of paths in pruneNonExisting
		    @type root: String
			@param filename: absolute path for saving the preserved libs records
		    @type filename: String
			@param autocommit: determines if the file is written after every update
			@type autocommit: Boolean
		"""
		self._root = root
		self._filename = filename
		self._autocommit = autocommit
		self.load()
		self.pruneNonExisting()

	def load(self):
		""" Reload the registry data from file """
		self._data = None
		try:
			self._data = pickle.load(
				open(_unicode_encode(self._filename,
					encoding=_encodings['fs'], errors='strict'), 'rb'))
		except (ValueError, pickle.UnpicklingError) as e:
			writemsg_level(_("!!! Error loading '%s': %s\n") % \
				(self._filename, e), level=logging.ERROR, noiselevel=-1)
		except (EOFError, IOError) as e:
			if isinstance(e, EOFError) or e.errno == errno.ENOENT:
				pass
			elif e.errno == PermissionDenied.errno:
				raise PermissionDenied(self._filename)
			else:
				raise
		if self._data is None:
			self._data = {}
		self._data_orig = self._data.copy()
	def store(self):
		""" Store the registry data to file. No need to call this if autocommit
		    was enabled.
		"""
		if os.environ.get("SANDBOX_ON") == "1" or \
			self._data == self._data_orig:
			return
		try:
			f = atomic_ofstream(self._filename, 'wb')
			pickle.dump(self._data, f, protocol=2)
			f.close()
		except EnvironmentError as e:
			if e.errno != PermissionDenied.errno:
				writemsg("!!! %s %s\n" % (e, self._filename), noiselevel=-1)
		else:
			self._data_orig = self._data.copy()

	def register(self, cpv, slot, counter, paths):
		""" Register new objects in the registry. If there is a record with the
			same packagename (internally derived from cpv) and slot it is 
			overwritten with the new data.
			@param cpv: package instance that owns the objects
			@type cpv: CPV (as String)
			@param slot: the value of SLOT of the given package instance
			@type slot: String
			@param counter: vdb counter value for the package instace
			@type counter: Integer
			@param paths: absolute paths of objects that got preserved during an update
			@type paths: List
		"""
		cp = "/".join(catpkgsplit(cpv)[:2])
		cps = cp+":"+slot
		if len(paths) == 0 and cps in self._data \
				and self._data[cps][0] == cpv and int(self._data[cps][1]) == int(counter):
			del self._data[cps]
		elif len(paths) > 0:
			self._data[cps] = (cpv, counter, paths)
		if self._autocommit:
			self.store()
	
	def unregister(self, cpv, slot, counter):
		""" Remove a previous registration of preserved objects for the given package.
			@param cpv: package instance whose records should be removed
			@type cpv: CPV (as String)
			@param slot: the value of SLOT of the given package instance
			@type slot: String
		"""
		self.register(cpv, slot, counter, [])
	
	def pruneNonExisting(self):
		""" Remove all records for objects that no longer exist on the filesystem. """

		os = _os_merge

		for cps in list(self._data):
			cpv, counter, paths = self._data[cps]
			paths = [f for f in paths \
				if os.path.exists(os.path.join(self._root, f.lstrip(os.sep)))]
			if len(paths) > 0:
				self._data[cps] = (cpv, counter, paths)
			else:
				del self._data[cps]
		if self._autocommit:
			self.store()
	
	def hasEntries(self):
		""" Check if this registry contains any records. """
		return len(self._data) > 0
	
	def getPreservedLibs(self):
		""" Return a mapping of packages->preserved objects.
			@returns mapping of package instances to preserved objects
			@rtype Dict cpv->list-of-paths
		"""
		rValue = {}
		for cps in self._data:
			rValue[self._data[cps][0]] = self._data[cps][2]
		return rValue

class LinkageMap(object):

	"""Models dynamic linker dependencies."""

	_needed_aux_key = "NEEDED.ELF.2"
	_soname_map_class = slot_dict_class(
		("consumers", "providers"), prefix="")

	def __init__(self, vardbapi):
		self._dbapi = vardbapi
		self._root = self._dbapi.root
		self._libs = {}
		self._obj_properties = {}
		self._obj_key_cache = {}
		self._defpath = set()
		self._path_key_cache = {}

	def _clear_cache(self):
		self._libs.clear()
		self._obj_properties.clear()
		self._obj_key_cache.clear()
		self._defpath.clear()
		self._path_key_cache.clear()

	def _path_key(self, path):
		key = self._path_key_cache.get(path)
		if key is None:
			key = self._ObjectKey(path, self._root)
			self._path_key_cache[path] = key
		return key

	def _obj_key(self, path):
		key = self._obj_key_cache.get(path)
		if key is None:
			key = self._ObjectKey(path, self._root)
			self._obj_key_cache[path] = key
		return key

	class _ObjectKey(object):

		"""Helper class used as _obj_properties keys for objects."""

		__slots__ = ("__weakref__", "_key")

		def __init__(self, obj, root):
			"""
			This takes a path to an object.

			@param object: path to a file
			@type object: string (example: '/usr/bin/bar')

			"""
			self._key = self._generate_object_key(obj, root)

		def __hash__(self):
			return hash(self._key)

		def __eq__(self, other):
			return self._key == other._key

		def _generate_object_key(self, obj, root):
			"""
			Generate object key for a given object.

			@param object: path to a file
			@type object: string (example: '/usr/bin/bar')
			@rtype: 2-tuple of types (long, int) if object exists. string if
				object does not exist.
			@return:
				1. 2-tuple of object's inode and device from a stat call, if object
					exists.
				2. realpath of object if object does not exist.

			"""

			os = _os_merge

			try:
				_unicode_encode(obj,
					encoding=_encodings['merge'], errors='strict')
			except UnicodeEncodeError:
				# The package appears to have been merged with a 
				# different value of sys.getfilesystemencoding(),
				# so fall back to utf_8 if appropriate.
				try:
					_unicode_encode(obj,
						encoding=_encodings['fs'], errors='strict')
				except UnicodeEncodeError:
					pass
				else:
					os = portage.os

			abs_path = os.path.join(root, obj.lstrip(os.sep))
			try:
				object_stat = os.stat(abs_path)
			except OSError:
				# Use the realpath as the key if the file does not exists on the
				# filesystem.
				return os.path.realpath(abs_path)
			# Return a tuple of the device and inode.
			return (object_stat.st_dev, object_stat.st_ino)

		def file_exists(self):
			"""
			Determine if the file for this key exists on the filesystem.

			@rtype: Boolean
			@return:
				1. True if the file exists.
				2. False if the file does not exist or is a broken symlink.

			"""
			return isinstance(self._key, tuple)

	class _LibGraphNode(_ObjectKey):
		__slots__ = ("alt_paths",)

		def __init__(self, obj, root):
			LinkageMap._ObjectKey.__init__(self, obj, root)
			self.alt_paths = set()

		def __str__(self):
			return str(sorted(self.alt_paths))

	def rebuild(self, exclude_pkgs=None, include_file=None):
		"""
		Raises CommandNotFound if there are preserved libs
		and the scanelf binary is not available.
		"""

		os = _os_merge
		root = self._root
		root_len = len(root) - 1
		self._clear_cache()
		self._defpath.update(getlibpaths(self._root))
		libs = self._libs
		obj_key_cache = self._obj_key_cache
		obj_properties = self._obj_properties

		lines = []

		# Data from include_file is processed first so that it
		# overrides any data from previously installed files.
		if include_file is not None:
			lines += grabfile(include_file)

		aux_keys = [self._needed_aux_key]
		for cpv in self._dbapi.cpv_all():
			if exclude_pkgs is not None and cpv in exclude_pkgs:
				continue
			lines += self._dbapi.aux_get(cpv, aux_keys)[0].split('\n')
		# Cache NEEDED.* files avoid doing excessive IO for every rebuild.
		self._dbapi.flush_cache()

		# have to call scanelf for preserved libs here as they aren't 
		# registered in NEEDED.ELF.2 files
		plibs = set()
		if self._dbapi.plib_registry and self._dbapi.plib_registry.getPreservedLibs():
			args = [EPREFIX+"/usr/bin/scanelf", "-qF", "%a;%F;%S;%r;%n"]
			for items in self._dbapi.plib_registry.getPreservedLibs().values():
				plibs.update(items)
				args.extend(os.path.join(root, x.lstrip("." + os.sep)) \
					for x in items)
			try:
				proc = subprocess.Popen(args, stdout=subprocess.PIPE)
			except EnvironmentError as e:
				if e.errno != errno.ENOENT:
					raise
				raise CommandNotFound(args[0])
			else:
				for l in proc.stdout:
					try:
						l = _unicode_decode(l,
							encoding=_encodings['content'], errors='strict')
					except UnicodeDecodeError:
						l = _unicode_decode(l,
							encoding=_encodings['content'], errors='replace')
						writemsg_level(_("\nError decoding characters " \
							"returned from scanelf: %s\n\n") % (l,),
							level=logging.ERROR, noiselevel=-1)
					l = l[3:].rstrip("\n")
					if not l:
						continue
					fields = l.split(";")
					if len(fields) < 5:
						writemsg_level(_("\nWrong number of fields " \
							"returned from scanelf: %s\n\n") % (l,),
							level=logging.ERROR, noiselevel=-1)
						continue
					fields[1] = fields[1][root_len:]
					plibs.discard(fields[1])
					lines.append(";".join(fields))
				proc.wait()

		if plibs:
			# Preserved libraries that did not appear in the scanelf output.
			# This is known to happen with statically linked libraries.
			# Generate dummy lines for these, so we can assume that every
			# preserved library has an entry in self._obj_properties. This
			# is important in order to prevent findConsumers from raising
			# an unwanted KeyError.
			for x in plibs:
				lines.append(";".join(['', x, '', '', '']))

		for l in lines:
			l = l.rstrip("\n")
			if not l:
				continue
			fields = l.split(";")
			if len(fields) < 5:
				writemsg_level(_("\nWrong number of fields " \
					"in %s: %s\n\n") % (self._needed_aux_key, l),
					level=logging.ERROR, noiselevel=-1)
				continue
			arch = fields[0]
			obj = fields[1]
			soname = fields[2]
			path = set([normalize_path(x) \
				for x in filter(None, fields[3].replace(
				"${ORIGIN}", os.path.dirname(obj)).replace(
				"$ORIGIN", os.path.dirname(obj)).split(":"))])
			needed = [x for x in fields[4].split(",") if x]

			obj_key = self._obj_key(obj)
			indexed = True
			myprops = obj_properties.get(obj_key)
			if myprops is None:
				indexed = False
				myprops = (arch, needed, path, soname, set())
				obj_properties[obj_key] = myprops
			# All object paths are added into the obj_properties tuple.
			myprops[4].add(obj)

			# Don't index the same file more that once since only one
			# set of data can be correct and therefore mixing data
			# may corrupt the index (include_file overrides previously
			# installed).
			if indexed:
				continue

			arch_map = libs.get(arch)
			if arch_map is None:
				arch_map = {}
				libs[arch] = arch_map
			if soname:
				soname_map = arch_map.get(soname)
				if soname_map is None:
					soname_map = self._soname_map_class(
						providers=set(), consumers=set())
					arch_map[soname] = soname_map
				soname_map.providers.add(obj_key)
			for needed_soname in needed:
				soname_map = arch_map.get(needed_soname)
				if soname_map is None:
					soname_map = self._soname_map_class(
						providers=set(), consumers=set())
					arch_map[needed_soname] = soname_map
				soname_map.consumers.add(obj_key)

	def listBrokenBinaries(self, debug=False):
		"""
		Find binaries and their needed sonames, which have no providers.

		@param debug: Boolean to enable debug output
		@type debug: Boolean
		@rtype: dict (example: {'/usr/bin/foo': set(['libbar.so'])})
		@return: The return value is an object -> set-of-sonames mapping, where
			object is a broken binary and the set consists of sonames needed by
			object that have no corresponding libraries to fulfill the dependency.

		"""

		os = _os_merge

		class _LibraryCache(object):

			"""
			Caches properties associated with paths.

			The purpose of this class is to prevent multiple instances of
			_ObjectKey for the same paths.

			"""

			def __init__(cache_self):
				cache_self.cache = {}

			def get(cache_self, obj):
				"""
				Caches and returns properties associated with an object.

				@param obj: absolute path (can be symlink)
				@type obj: string (example: '/usr/lib/libfoo.so')
				@rtype: 4-tuple with types
					(string or None, string or None, 2-tuple, Boolean)
				@return: 4-tuple with the following components:
					1. arch as a string or None if it does not exist,
					2. soname as a string or None if it does not exist,
					3. obj_key as 2-tuple,
					4. Boolean representing whether the object exists.
					(example: ('libfoo.so.1', (123L, 456L), True))

				"""
				if obj in cache_self.cache:
					return cache_self.cache[obj]
				else:
					obj_key = self._obj_key(obj)
					# Check that the library exists on the filesystem.
					if obj_key.file_exists():
						# Get the arch and soname from LinkageMap._obj_properties if
						# it exists. Otherwise, None.
						arch, _needed, _path, soname, _objs = \
								self._obj_properties.get(obj_key, (None,)*5)
						return cache_self.cache.setdefault(obj, \
								(arch, soname, obj_key, True))
					else:
						return cache_self.cache.setdefault(obj, \
								(None, None, obj_key, False))

		rValue = {}
		cache = _LibraryCache()
		providers = self.listProviders()

		# Iterate over all obj_keys and their providers.
		for obj_key, sonames in providers.items():
			arch, _needed, path, _soname, objs = self._obj_properties[obj_key]
			path = path.union(self._defpath)
			# Iterate over each needed soname and the set of library paths that
			# fulfill the soname to determine if the dependency is broken.
			for soname, libraries in sonames.items():
				# validLibraries is used to store libraries, which satisfy soname,
				# so if no valid libraries are found, the soname is not satisfied
				# for obj_key.  If unsatisfied, objects associated with obj_key
				# must be emerged.
				validLibraries = set()
				# It could be the case that the library to satisfy the soname is
				# not in the obj's runpath, but a symlink to the library is (eg
				# libnvidia-tls.so.1 in nvidia-drivers).  Also, since LinkageMap
				# does not catalog symlinks, broken or missing symlinks may go
				# unnoticed.  As a result of these cases, check that a file with
				# the same name as the soname exists in obj's runpath.
				# XXX If we catalog symlinks in LinkageMap, this could be improved.
				for directory in path:
					cachedArch, cachedSoname, cachedKey, cachedExists = \
							cache.get(os.path.join(directory, soname))
					# Check that this library provides the needed soname.  Doing
					# this, however, will cause consumers of libraries missing
					# sonames to be unnecessarily emerged. (eg libmix.so)
					if cachedSoname == soname and cachedArch == arch:
						validLibraries.add(cachedKey)
						if debug and cachedKey not in \
								set(map(self._obj_key_cache.get, libraries)):
							# XXX This is most often due to soname symlinks not in
							# a library's directory.  We could catalog symlinks in
							# LinkageMap to avoid checking for this edge case here.
							writemsg(
								_("Found provider outside of findProviders:") + \
								(" %s -> %s %s\n" % (os.path.join(directory, soname),
								self._obj_properties[cachedKey][4], libraries)),
								noiselevel=-1)
						# A valid library has been found, so there is no need to
						# continue.
						break
					if debug and cachedArch == arch and \
							cachedKey in self._obj_properties:
						writemsg((_("Broken symlink or missing/bad soname: " + \
							"%(dir_soname)s -> %(cachedKey)s " + \
							"with soname %(cachedSoname)s but expecting %(soname)s") % \
							{"dir_soname":os.path.join(directory, soname),
							"cachedKey": self._obj_properties[cachedKey],
							"cachedSoname": cachedSoname, "soname":soname}) + "\n",
							noiselevel=-1)
				# This conditional checks if there are no libraries to satisfy the
				# soname (empty set).
				if not validLibraries:
					for obj in objs:
						rValue.setdefault(obj, set()).add(soname)
					# If no valid libraries have been found by this point, then
					# there are no files named with the soname within obj's runpath,
					# but if there are libraries (from the providers mapping), it is
					# likely that soname symlinks or the actual libraries are
					# missing or broken.  Thus those libraries are added to rValue
					# in order to emerge corrupt library packages.
					for lib in libraries:
						rValue.setdefault(lib, set()).add(soname)
						if debug:
							if not os.path.isfile(lib):
								writemsg(_("Missing library:") + " %s\n" % (lib,),
									noiselevel=-1)
							else:
								writemsg(_("Possibly missing symlink:") + \
									"%s\n" % (os.path.join(os.path.dirname(lib), soname)),
									noiselevel=-1)
		return rValue

	def listProviders(self):
		"""
		Find the providers for all object keys in LinkageMap.

		@rtype: dict (example:
			{(123L, 456L): {'libbar.so': set(['/lib/libbar.so.1.5'])}})
		@return: The return value is an object key -> providers mapping, where
			providers is a mapping of soname -> set-of-library-paths returned
			from the findProviders method.

		"""
		rValue = {}
		if not self._libs:
			self.rebuild()
		# Iterate over all object keys within LinkageMap.
		for obj_key in self._obj_properties:
			rValue.setdefault(obj_key, self.findProviders(obj_key))
		return rValue

	def isMasterLink(self, obj):
		"""
		Determine whether an object is a master link.

		@param obj: absolute path to an object
		@type obj: string (example: '/usr/bin/foo')
		@rtype: Boolean
		@return:
			1. True if obj is a master link
			2. False if obj is not a master link

		"""
		os = _os_merge
		basename = os.path.basename(obj)
		obj_key = self._obj_key(obj)
		if obj_key not in self._obj_properties:
			raise KeyError("%s (%s) not in object list" % (obj_key, obj))
		soname = self._obj_properties[obj_key][3]
		return (len(basename) < len(soname))

	def listLibraryObjects(self):
		"""
		Return a list of library objects.

		Known limitation: library objects lacking an soname are not included.

		@rtype: list of strings
		@return: list of paths to all providers

		"""
		rValue = []
		if not self._libs:
			self.rebuild()
		for arch_map in self._libs.values():
			for soname_map in arch_map.values():
				for obj_key in soname_map.providers:
					rValue.extend(self._obj_properties[obj_key][4])
		return rValue

	def getSoname(self, obj):
		"""
		Return the soname associated with an object.

		@param obj: absolute path to an object
		@type obj: string (example: '/usr/bin/bar')
		@rtype: string
		@return: soname as a string

		"""
		if not self._libs:
			self.rebuild()
		if isinstance(obj, self._ObjectKey):
			obj_key = obj
			if obj_key not in self._obj_properties:
				raise KeyError("%s not in object list" % obj_key)
			return self._obj_properties[obj_key][3]
		if obj not in self._obj_key_cache:
			raise KeyError("%s not in object list" % obj)
		return self._obj_properties[self._obj_key_cache[obj]][3]

	def findProviders(self, obj):
		"""
		Find providers for an object or object key.

		This method may be called with a key from _obj_properties.

		In some cases, not all valid libraries are returned.  This may occur when
		an soname symlink referencing a library is in an object's runpath while
		the actual library is not.  We should consider cataloging symlinks within
		LinkageMap as this would avoid those cases and would be a better model of
		library dependencies (since the dynamic linker actually searches for
		files named with the soname in the runpaths).

		@param obj: absolute path to an object or a key from _obj_properties
		@type obj: string (example: '/usr/bin/bar') or _ObjectKey
		@rtype: dict (example: {'libbar.so': set(['/lib/libbar.so.1.5'])})
		@return: The return value is a soname -> set-of-library-paths, where
		set-of-library-paths satisfy soname.

		"""

		os = _os_merge

		rValue = {}

		if not self._libs:
			self.rebuild()

		# Determine the obj_key from the arguments.
		if isinstance(obj, self._ObjectKey):
			obj_key = obj
			if obj_key not in self._obj_properties:
				raise KeyError("%s not in object list" % obj_key)
		else:
			obj_key = self._obj_key(obj)
			if obj_key not in self._obj_properties:
				raise KeyError("%s (%s) not in object list" % (obj_key, obj))

		arch, needed, path, _soname, _objs = self._obj_properties[obj_key]
		path_keys = set(self._path_key(x) for x in path.union(self._defpath))
		for soname in needed:
			rValue[soname] = set()
			if arch not in self._libs or soname not in self._libs[arch]:
				continue
			# For each potential provider of the soname, add it to rValue if it
			# resides in the obj's runpath.
			for provider_key in self._libs[arch][soname].providers:
				providers = self._obj_properties[provider_key][4]
				for provider in providers:
					if self._path_key(os.path.dirname(provider)) in path_keys:
						rValue[soname].add(provider)
		return rValue

	def findConsumers(self, obj):
		"""
		Find consumers of an object or object key.

		This method may be called with a key from _obj_properties.  If this
		method is going to be called with an object key, to avoid not catching
		shadowed libraries, do not pass new _ObjectKey instances to this method.
		Instead pass the obj as a string.

		In some cases, not all consumers are returned.  This may occur when
		an soname symlink referencing a library is in an object's runpath while
		the actual library is not. For example, this problem is noticeable for
		binutils since it's libraries are added to the path via symlinks that
		are gemerated in the /usr/$CHOST/lib/ directory by binutils-config.
		Failure to recognize consumers of these symlinks makes preserve-libs
		fail to preserve binutils libs that are needed by these unrecognized
		consumers.

		Note that library consumption via dlopen (common for kde plugins) is
		currently undetected. However, it is possible to use the
		corresponding libtool archive (*.la) files to detect such consumers
		(revdep-rebuild is able to detect them).

		@param obj: absolute path to an object or a key from _obj_properties
		@type obj: string (example: '/usr/bin/bar') or _ObjectKey
		@rtype: set of strings (example: set(['/bin/foo', '/usr/bin/bar']))
		@return: The return value is a soname -> set-of-library-paths, where
		set-of-library-paths satisfy soname.

		"""

		os = _os_merge

		rValue = set()

		if not self._libs:
			self.rebuild()

		# Determine the obj_key and the set of objects matching the arguments.
		if isinstance(obj, self._ObjectKey):
			obj_key = obj
			if obj_key not in self._obj_properties:
				raise KeyError("%s not in object list" % obj_key)
			objs = self._obj_properties[obj_key][4]
		else:
			objs = set([obj])
			obj_key = self._obj_key(obj)
			if obj_key not in self._obj_properties:
				raise KeyError("%s (%s) not in object list" % (obj_key, obj))

		# If there is another version of this lib with the
		# same soname and the master link points to that
		# other version, this lib will be shadowed and won't
		# have any consumers.
		if not isinstance(obj, self._ObjectKey):
			soname = self._obj_properties[obj_key][3]
			master_link = os.path.join(self._root,
				os.path.dirname(obj).lstrip(os.path.sep), soname)
			try:
				master_st = os.stat(master_link)
				obj_st = os.stat(obj)
			except OSError:
				pass
			else:
				if (obj_st.st_dev, obj_st.st_ino) != \
					(master_st.st_dev, master_st.st_ino):
					return set()

		# Determine the directory(ies) from the set of objects.
		objs_dir_keys = set(self._path_key(os.path.dirname(x)) for x in objs)
		defpath_keys = set(self._path_key(x) for x in self._defpath)

		arch, _needed, _path, soname, _objs = self._obj_properties[obj_key]
		if arch in self._libs and soname in self._libs[arch]:
			# For each potential consumer, add it to rValue if an object from the
			# arguments resides in the consumer's runpath.
			for consumer_key in self._libs[arch][soname].consumers:
				_arch, _needed, path, _soname, consumer_objs = \
						self._obj_properties[consumer_key]
				path_keys = defpath_keys.union(self._path_key(x) for x in path)
				if objs_dir_keys.intersection(path_keys):
					rValue.update(consumer_objs)
		return rValue

class LinkageMapMachO(object):

	"""Models dynamic linker dependencies."""

	_needed_aux_key = "NEEDED.MACHO.3"
	_installname_map_class = slot_dict_class(
		("consumers", "providers"), prefix="")

	def __init__(self, vardbapi):
		self._dbapi = vardbapi
		self._root = self._dbapi.root
		self._libs = {}
		self._obj_properties = {}
		self._obj_key_cache = {}
		self._path_key_cache = {}

	def _clear_cache(self):
		self._libs.clear()
		self._obj_properties.clear()
		self._obj_key_cache.clear()
		self._path_key_cache.clear()

	def _path_key(self, path):
		key = self._path_key_cache.get(path)
		if key is None:
			key = self._ObjectKey(path, self._root)
			self._path_key_cache[path] = key
		return key

	def _obj_key(self, path):
		key = self._obj_key_cache.get(path)
		if key is None:
			key = self._ObjectKey(path, self._root)
			self._obj_key_cache[path] = key
		return key

	class _ObjectKey(object):

		"""Helper class used as _obj_properties keys for objects."""

		__slots__ = ("__weakref__", "_key")

		def __init__(self, obj, root):
			"""
			This takes a path to an object.

			@param object: path to a file
			@type object: string (example: '/usr/bin/bar')

			"""
			self._key = self._generate_object_key(obj, root)

		def __hash__(self):
			return hash(self._key)

		def __eq__(self, other):
			return self._key == other._key

		def _generate_object_key(self, obj, root):
			"""
			Generate object key for a given object.

			@param object: path to a file
			@type object: string (example: '/usr/bin/bar')
			@rtype: 2-tuple of types (long, int) if object exists. string if
				object does not exist.
			@return:
				1. 2-tuple of object's inode and device from a stat call, if object
					exists.
				2. realpath of object if object does not exist.

			"""

			os = _os_merge

			try:
				_unicode_encode(obj,
					encoding=_encodings['merge'], errors='strict')
			except UnicodeEncodeError:
				# The package appears to have been merged with a 
				# different value of sys.getfilesystemencoding(),
				# so fall back to utf_8 if appropriate.
				try:
					_unicode_encode(obj,
						encoding=_encodings['fs'], errors='strict')
				except UnicodeEncodeError:
					pass
				else:
					os = portage.os

			abs_path = os.path.join(root, obj.lstrip(os.path.sep))
			try:
				object_stat = os.stat(abs_path)
			except OSError:
				# Use the realpath as the key if the file does not exists on the
				# filesystem.
				return os.path.realpath(abs_path)
			# Return a tuple of the device and inode.
			return (object_stat.st_dev, object_stat.st_ino)

		def file_exists(self):
			"""
			Determine if the file for this key exists on the filesystem.

			@rtype: Boolean
			@return:
				1. True if the file exists.
				2. False if the file does not exist or is a broken symlink.

			"""
			return isinstance(self._key, tuple)

	class _LibGraphNode(_ObjectKey):
		__slots__ = ("alt_paths",)

		def __init__(self, obj, root):
			LinkageMapMachO._ObjectKey.__init__(self, obj, root)
			self.alt_paths = set()

		def __str__(self):
			return str(sorted(self.alt_paths))

	def rebuild(self, exclude_pkgs=None, include_file=None):
		"""
		Raises CommandNotFound if there are preserved libs
		and the scanmacho binary is not available.
		"""
		root = self._root
		root_len = len(root) - 1
		self._clear_cache()
		libs = self._libs
		obj_key_cache = self._obj_key_cache
		obj_properties = self._obj_properties

		lines = []

		# Data from include_file is processed first so that it
		# overrides any data from previously installed files.
		if include_file is not None:
			lines += grabfile(include_file)

		aux_keys = [self._needed_aux_key]
		for cpv in self._dbapi.cpv_all():
			if exclude_pkgs is not None and cpv in exclude_pkgs:
				continue
			lines += self._dbapi.aux_get(cpv, aux_keys)[0].split('\n')
		# Cache NEEDED.* files avoid doing excessive IO for every rebuild.
		self._dbapi.flush_cache()

		# have to call scanmacho for preserved libs here as they aren't 
		# registered in NEEDED.MACHO.3 files
		plibs = set()
		if self._dbapi.plib_registry and self._dbapi.plib_registry.getPreservedLibs():
			args = [EPREFIX+"/usr/bin/scanmacho", "-qF", "%a;%F;%S;%n"]
			for items in self._dbapi.plib_registry.getPreservedLibs().values():
				plibs.update(items)
				args.extend(os.path.join(root, x.lstrip("." + os.sep)) \
						for x in items)
			try:
				proc = subprocess.Popen(args, stdout=subprocess.PIPE)
			except EnvironmentError, e:
				if e.errno != errno.ENOENT:
					raise
				raise CommandNotFound(args[0])
			else:
				for l in proc.stdout:
					if not isinstance(l, unicode):
						l = unicode(l, encoding='utf_8', errors='replace')
					l = l.rstrip("\n")
					if not l:
						continue
					fields = l.split(";")
					if len(fields) < 4:
						writemsg_level("\nWrong number of fields " + \
							"returned from scanmacho: %s\n\n" % (l,),
							level=logging.ERROR, noiselevel=-1)
						continue
					fields[1] = fields[1][root_len:]
					plibs.discard(fields[1])
					lines.append(";".join(fields))
				proc.wait()

		if plibs:
			# Preserved libraries that did not appear in the scanmacho
			# output.  This is known to happen with statically linked
			# libraries.  Generate dummy lines for these, so we can
			# assume that every preserved library has an entry in
			# self._obj_properties.  This is important in order to
			# prevent findConsumers from raising an unwanted KeyError.
			for x in plibs:
				lines.append(";".join(['', x, '', '']))

		for l in lines:
			l = l.rstrip("\n")
			if not l:
				continue
			fields = l.split(";")
			if len(fields) < 4:
				writemsg_level("\nWrong number of fields " + \
					"in %s: %s\n\n" % (self._needed_aux_key, l),
					level=logging.ERROR, noiselevel=-1)
				continue
			arch = fields[0]
			obj = fields[1]
			install_name = os.path.normpath(fields[2])
			needed = filter(None, fields[3].split(","))

			obj_key = self._obj_key(obj)
			indexed = True
			myprops = obj_properties.get(obj_key)
			if myprops is None:
				indexed = False
				myprops = (arch, needed, install_name, set())
				obj_properties[obj_key] = myprops
			# All object paths are added into the obj_properties tuple.
			myprops[3].add(obj)

			# Don't index the same file more that once since only one
			# set of data can be correct and therefore mixing data
			# may corrupt the index (include_file overrides previously
			# installed).
			if indexed:
				continue

			arch_map = libs.get(arch)
			if arch_map is None:
				arch_map = {}
				libs[arch] = arch_map
			if install_name:
				installname_map = arch_map.get(install_name)
				if installname_map is None:
					installname_map = self._installname_map_class(
						providers=set(), consumers=set())
					arch_map[install_name] = installname_map
				installname_map.providers.add(obj_key)
			for needed_installname in needed:
				installname_map = arch_map.get(needed_installname)
				if installname_map is None:
					installname_map = self._installname_map_class(
						providers=set(), consumers=set())
					arch_map[needed_installname] = installname_map
				installname_map.consumers.add(obj_key)
		
	def listBrokenBinaries(self, debug=False):
		"""
		Find binaries and their needed install_names, which have no providers.

		@param debug: Boolean to enable debug output
		@type debug: Boolean
		@rtype: dict (example: {'/usr/bin/foo': set(['/usr/lib/libbar.dylib'])})
		@return: The return value is an object -> set-of-install_names
			mapping, where object is a broken binary and the set
			consists of install_names needed by object that have no
			corresponding libraries to fulfill the dependency.

		"""
		class _LibraryCache(object):

			"""
			Caches properties associated with paths.

			The purpose of this class is to prevent multiple instances of
			_ObjectKey for the same paths.

			"""

			def __init__(cache_self):
				cache_self.cache = {}

			def get(cache_self, obj):
				"""
				Caches and returns properties associated with an object.

				@param obj: absolute path (can be symlink)
				@type obj: string (example: '/usr/lib/libfoo.dylib')
				@rtype: 4-tuple with types
					(string or None, string or None, 2-tuple, Boolean)
				@return: 4-tuple with the following components:
					1. arch as a string or None if it does not exist,
					2. soname as a string or None if it does not exist,
					3. obj_key as 2-tuple,
					4. Boolean representing whether the object exists.
					(example: ('libfoo.1.dylib', (123L, 456L), True))

				"""
				if obj in cache_self.cache:
					return cache_self.cache[obj]
				else:
					obj_key = self._obj_key(obj)
					# Check that the library exists on the filesystem.
					if obj_key.file_exists():
						# Get the install_name from LinkageMapMachO._obj_properties if
						# it exists. Otherwise, None.
						arch, _, install_name, _ = \
								self._obj_properties.get(obj_key, (None,)*4)
						return cache_self.cache.setdefault(obj, \
								(arch, install_name, obj_key, True))
					else:
						return cache_self.cache.setdefault(obj, \
								(None, None, obj_key, False))

		rValue = {}
		cache = _LibraryCache()
		providers = self.listProviders()

		# Iterate over all obj_keys and their providers.
		for obj_key, install_names in providers.items():
			arch, _, _, objs = self._obj_properties[obj_key]
			# Iterate over each needed install_name and the set of
			# library paths that fulfill the install_name to determine
			# if the dependency is broken.
			for install_name, libraries in install_names.items():
				# validLibraries is used to store libraries, which
				# satisfy install_name, so if no valid libraries are
				# found, the install_name is not satisfied for obj_key.
				# If unsatisfied, objects associated with obj_key must
				# be emerged.
				validLibrary = set() # for compat with LinkageMap
				cachedArch, cachedInstallname, cachedKey, cachedExists = \
						cache.get(install_name)
				# Check that the this library provides the needed soname.  Doing
				# this, however, will cause consumers of libraries missing
				# sonames to be unnecessarily emerged. (eg libmix.so)
				if cachedInstallname == install_name and cachedArch == arch:
					validLibrary.add(cachedKey)
					if debug and cachedKey not in \
							set(map(self._obj_key_cache.get, libraries)):
						# XXX This is most often due to soname symlinks not in
						# a library's directory.  We could catalog symlinks in
						# LinkageMap to avoid checking for this edge case here.
						print(_("Found provider outside of findProviders:"), \
								install_name, "->", cachedRealpath)
				if debug and cachedArch == arch and \
						cachedKey in self._obj_properties:
					print(_("Broken symlink or missing/bad install_name:"), \
							install_name, '->', cachedRealpath, \
							"with install_name", cachedInstallname, "but expecting", install_name)
				# This conditional checks if there are no libraries to
				# satisfy the install_name (empty set).
				if not validLibrary:
					for obj in objs:
						rValue.setdefault(obj, set()).add(install_name)
					# If no valid libraries have been found by this
					# point, then the install_name does not exist in the
					# filesystem, but if there are libraries (from the
					# providers mapping), it is likely that soname
					# symlinks or the actual libraries are missing or
					# broken.  Thus those libraries are added to rValue
					# in order to emerge corrupt library packages.
					for lib in libraries:
						rValue.setdefault(lib, set()).add(install_name)
						if debug:
							if not os.path.isfile(lib):
								print(_("Missing library:"), lib)
							else:
								print(_("Possibly missing symlink:"), \
										install_name)
		return rValue

	def listProviders(self):
		"""
		Find the providers for all object keys in LinkageMap.

		@rtype: dict (example:
			{(123L, 456L): {'libbar.dylib': set(['/lib/libbar.1.5.dylib'])}})
		@return: The return value is an object -> providers mapping, where
			providers is a mapping of install_name ->
			set-of-library-paths returned from the findProviders method.

		"""
		rValue = {}
		if not self._libs:
			self.rebuild()
		# Iterate over all binaries within LinkageMapMachO.
		for obj_key in self._obj_properties:
			rValue.setdefault(obj_key, self.findProviders(obj_key))
		return rValue

	def isMasterLink(self, obj):
		"""
		Determine whether an object is a master link.

		@param obj: absolute path to an object
		@type obj: string (example: '/usr/bin/foo')
		@rtype: Boolean
		@return:
			1. True if obj is a master link
			2. False if obj is not a master link

		"""
		basename = os.path.basename(obj)
		obj_key = self._obj_key(obj)
		if obj_key not in self._obj_properties:
			raise KeyError("%s (%s) not in object list" % (obj_key, obj))
		install_name = self._obj_properties[obj_key][2]
		return (len(basename) < len(os.path.basename(install_name)))

	def listLibraryObjects(self):
		"""
		Return a list of library objects.

		Known limitation: library objects lacking an soname are not included.

		@rtype: list of strings
		@return: list of paths to all providers

		"""
		rValue = []
		if not self._libs:
			self.rebuild()
		for arch_map in self._libs.itervalues():
			for soname_map in arch_map.itervalues():
				for obj_key in soname_map.providers:
					rValue.extend(self._obj_properties[obj_key][3])
		return rValue
	
	def getSoname(self, obj):
		"""
		Return the soname associated with an object.

		@param obj: absolute path to an object
		@type obj: string (example: '/usr/bin/bar')
		@rtype: string
		@return: soname as a string

		"""
		if not self._libs:
			self.rebuild()
		if isinstance(obj, self._ObjectKey):
			obj_key = obj
			if obj_key not in self._obj_properties:
				raise KeyError("%s not in object list" % obj_key)
			return self._obj_properties[obj_key][2]
		if obj not in self._obj_key_cache:
			raise KeyError("%s not in object list" % obj)
		return self._obj_properties[self._obj_key_cache[obj]][2]

	def findProviders(self, obj):
		"""
		Find providers for an object or object key.

		This method may be called with a key from _obj_properties.

		In some cases, not all valid libraries are returned.  This may occur when
		an soname symlink referencing a library is in an object's runpath while
		the actual library is not.  We should consider cataloging symlinks within
		LinkageMap as this would avoid those cases and would be a better model of
		library dependencies (since the dynamic linker actually searches for
		files named with the soname in the runpaths).

		@param obj: absolute path to an object or a key from _obj_properties
		@type obj: string (example: '/usr/bin/bar') or _ObjectKey
		@rtype: dict (example: {'libbar.dylib': set(['/lib/libbar.1.5.dylib'])})
		@return: The return value is a install_name -> set-of-library-paths, where
		set-of-library-paths satisfy install_name.

		"""
		rValue = {}

		if not self._libs:
			self.rebuild()

		# Determine the obj_key from the arguments.
		if isinstance(obj, self._ObjectKey):
			obj_key = obj
			if obj_key not in self._obj_properties:
				raise KeyError("%s not in object list" % obj_key)
		else:
			obj_key = self._obj_key(obj)
			if obj_key not in self._obj_properties:
				raise KeyError("%s (%s) not in object list" % (obj_key, obj))

		arch, needed, install_name, _ = self._obj_properties[obj_key]
		for install_name in needed:
			rValue[install_name] = set()
			if arch not in self._libs or install_name not in self._libs[arch]:
				continue
			# For each potential provider of the install_name, add it to
			# rValue if it exists.  (Should be one)
			for provider_key in self._libs[arch][install_name].providers:
				providers = self._obj_properties[provider_key][3]
				for provider in providers:
					if os.path.exists(provider):
						rValue[install_name].add(provider)
		return rValue

	def findConsumers(self, obj):
		"""
		Find consumers of an object or object key.

		This method may be called with a key from _obj_properties.  If this
		method is going to be called with an object key, to avoid not catching
		shadowed libraries, do not pass new _ObjectKey instances to this method.
		Instead pass the obj as a string.

		In some cases, not all consumers are returned.  This may occur when
		an soname symlink referencing a library is in an object's runpath while
		the actual library is not. For example, this problem is noticeable for
		binutils since it's libraries are added to the path via symlinks that
		are gemerated in the /usr/$CHOST/lib/ directory by binutils-config.
		Failure to recognize consumers of these symlinks makes preserve-libs
		fail to preserve binutils libs that are needed by these unrecognized
		consumers.

		@param obj: absolute path to an object or a key from _obj_properties
		@type obj: string (example: '/usr/bin/bar') or _ObjectKey
		@rtype: set of strings (example: set(['/bin/foo', '/usr/bin/bar']))
		@return: The return value is a install_name -> set-of-library-paths, where
		set-of-library-paths satisfy install_name.

		"""
		rValue = set()

		if not self._libs:
			self.rebuild()

		# Determine the obj_key and the set of objects matching the arguments.
		if isinstance(obj, self._ObjectKey):
			obj_key = obj
			if obj_key not in self._obj_properties:
				raise KeyError("%s not in object list" % obj_key)
			objs = self._obj_properties[obj_key][3]
		else:
			objs = set([obj])
			obj_key = self._obj_key(obj)
			if obj_key not in self._obj_properties:
				raise KeyError("%s (%s) not in object list" % (obj_key, obj))

		# If there is another version of this lib with the
		# same soname and the master link points to that
		# other version, this lib will be shadowed and won't
		# have any consumers.
		if not isinstance(obj, self._ObjectKey):
			install_name = self._obj_properties[obj_key][2]
			master_link = os.path.join(self._root,
					install_name.lstrip(os.path.sep))
			try:
				master_st = os.stat(master_link)
				obj_st = os.stat(obj)
			except OSError:
				pass
			else:
				if (obj_st.st_dev, obj_st.st_ino) != \
					(master_st.st_dev, master_st.st_ino):
					return set()

		arch, _, install_name, _ = self._obj_properties[obj_key]
		if arch in self._libs and install_name in self._libs[arch]:
			# For each potential consumer, add it to rValue if an object from the
			# arguments resides in the consumer's runpath.
			for consumer_key in self._libs[arch][install_name].consumers:
				_, _, _, consumer_objs = \
						self._obj_properties[consumer_key]
				rValue.update(consumer_objs)
		return rValue

class LinkageMapPeCoff(LinkageMap):

	"""Models dynamic linker dependencies."""

	# NEEDED.PECOFF.1 has effectively the _same_ format as NEEDED.ELF.2,
	# but we keep up the relation "scanelf" -> "NEEDED.ELF", "readpecoff" ->
	# "NEEDED.PECOFF", "scanmacho" -> "NEEDED.MACHO", etc. others will follow.
	_needed_aux_key = "NEEDED.PECOFF.1"

	class _ObjectKey(LinkageMap._ObjectKey):

		"""Helper class used as _obj_properties keys for objects."""

		def _generate_object_key(self, obj, root):
			"""
			Generate object key for a given object. This is different from the
			Linux implementation, since some systems (e.g. interix) don't have
			"inodes", thus the inode field is always zero, or a random value,
			making it inappropriate for identifying a file... :)

			@param object: path to a file
			@type object: string (example: '/usr/bin/bar')
			@rtype: 2-tuple of types (bool, string)
			@return:
				2-tuple of boolean indicating existance, and absolut path
			"""
			abs_path = os.path.join(root, obj.lstrip(os.sep))
			try:
				object_stat = os.stat(abs_path)
			except OSError:
				return (False, os.path.realpath(abs_path))
			# On Interix, the inode field may always be zero, since the
			# filesystem (NTFS) has no inodes ...
			return (True, os.path.realpath(abs_path))

		def file_exists(self):
			"""
			Determine if the file for this key exists on the filesystem.

			@rtype: Boolean
			@return:
				1. True if the file exists.
				2. False if the file does not exist or is a broken symlink.

			"""
			return self._key[0]

	class _LibGraphNode(_ObjectKey):
		__slots__ = ("alt_paths",)

		def __init__(self, obj, root):
			LinkageMapPeCoff._ObjectKey.__init__(self, obj, root)
			self.alt_paths = set()

		def __str__(self):
			return str(sorted(self.alt_paths))

	def rebuild(self, exclude_pkgs=None, include_file=None):
		"""
		Raises CommandNotFound if there are preserved libs
		and the readpecoff binary is not available.
		"""
		root = self._root
		root_len = len(root) - 1
		self._clear_cache()
		self._defpath.update(getlibpaths(self._root))
		libs = self._libs
		obj_key_cache = self._obj_key_cache
		obj_properties = self._obj_properties

		lines = []

		# Data from include_file is processed first so that it
		# overrides any data from previously installed files.
		if include_file is not None:
			lines += grabfile(include_file)

		aux_keys = [self._needed_aux_key]
		for cpv in self._dbapi.cpv_all():
			if exclude_pkgs is not None and cpv in exclude_pkgs:
				continue
			lines += self._dbapi.aux_get(cpv, aux_keys)[0].split('\n')
		# Cache NEEDED.* files avoid doing excessive IO for every rebuild.
		self._dbapi.flush_cache()

		# have to call readpecoff for preserved libs here as they aren't 
		# registered in NEEDED.PECOFF.1 files
		if self._dbapi.plib_registry and self._dbapi.plib_registry.getPreservedLibs():
			args = ["readpecoff", self._dbapi.settings.get('CHOST')]
			for items in self._dbapi.plib_registry.getPreservedLibs().values():
				args.extend(os.path.join(root, x.lstrip("." + os.path.sep)) \
					for x in items)
			try:
				proc = subprocess.Popen(args, stdout=subprocess.PIPE)
			except EnvironmentError, e:
				if e.errno != errno.ENOENT:
					raise
				raise CommandNotFound(args[0])
			else:
				for l in proc.stdout:
					if not isinstance(l, unicode):
						l = unicode(l, encoding='utf_8', errors='replace')
					l = l.lstrip().rstrip()
					if not l:
						continue
					lines.append(l)
				proc.wait()

		for l in lines:
			l = l.rstrip("\n")
			if not l:
				continue
			fields = l.split(";")
			if len(fields) < 5:
				writemsg_level(_("\nWrong number of fields " \
					"in %s: %s\n\n") % (self._needed_aux_key, l),
					level=logging.ERROR, noiselevel=-1)
				continue
			arch = fields[0]
			obj = fields[1]
			soname = fields[2]
			path = set([normalize_path(x) \
				for x in filter(None, fields[3].replace(
				"${ORIGIN}", os.path.dirname(obj)).replace(
				"$ORIGIN", os.path.dirname(obj)).split(":"))])
			needed = filter(None, fields[4].split(","))

			obj_key = self._obj_key(obj)
			indexed = True
			myprops = obj_properties.get(obj_key)
			if myprops is None:
				indexed = False
				myprops = (arch, needed, path, soname, set())
				obj_properties[obj_key] = myprops
			# All object paths are added into the obj_properties tuple.
			myprops[4].add(obj)

			# Don't index the same file more that once since only one
			# set of data can be correct and therefore mixing data
			# may corrupt the index (include_file overrides previously
			# installed).
			if indexed:
				continue

			arch_map = libs.get(arch)
			if arch_map is None:
				arch_map = {}
				libs[arch] = arch_map
			if soname:
				soname_map = arch_map.get(soname)
				if soname_map is None:
					soname_map = self._soname_map_class(
						providers=set(), consumers=set())
					arch_map[soname] = soname_map
				soname_map.providers.add(obj_key)
			for needed_soname in needed:
				soname_map = arch_map.get(needed_soname)
				if soname_map is None:
					soname_map = self._soname_map_class(
						providers=set(), consumers=set())
					arch_map[needed_soname] = soname_map
				soname_map.consumers.add(obj_key)

class LinkageMapXCoff(LinkageMap):

	"""Models dynamic linker dependencies."""

	_needed_aux_key = "NEEDED.XCOFF.1"

	class _ObjectKey(LinkageMap._ObjectKey):

		def __init__(self, obj, root):
			LinkageMap._ObjectKey.__init__(self, obj, root)

		def _generate_object_key(self, obj, root):
			"""
			Generate object key for a given object.

			@param object: path to a file
			@type object: string (example: '/usr/bin/bar')
			@rtype: 2-tuple of types (long, int) if object exists. string if
				object does not exist.
			@return:
				1. 2-tuple of object's inode and device from a stat call, if object
					exists.
				2. realpath of object if object does not exist.

			"""

			os = _os_merge

			try:
				_unicode_encode(obj,
					encoding=_encodings['merge'], errors='strict')
			except UnicodeEncodeError:
				# The package appears to have been merged with a 
				# different value of sys.getfilesystemencoding(),
				# so fall back to utf_8 if appropriate.
				try:
					_unicode_encode(obj,
						encoding=_encodings['fs'], errors='strict')
				except UnicodeEncodeError:
					pass
				else:
					os = portage.os

			abs_path = os.path.join(root, obj.lstrip(os.sep))
			try:
				object_stat = os.stat(abs_path)
			except OSError:
				# Use the realpath as the key if the file does not exists on the
				# filesystem.
				return os.path.realpath(abs_path)
			# Return a tuple of the device and inode, as well as the basename,
			# because of hardlinks the device and inode might be identical.
			return (object_stat.st_dev, object_stat.st_ino, os.path.basename(abs_path.rstrip(os.sep)))

		def file_exists(self):
			"""
			Determine if the file for this key exists on the filesystem.

			@rtype: Boolean
			@return:
				1. True if the file exists.
				2. False if the file does not exist or is a broken symlink.

			"""
			return isinstance(self._key, tuple)

	class _LibGraphNode(_ObjectKey):
		__slots__ = ("alt_paths",)

		def __init__(self, obj, root):
			LinkageMapXCoff._ObjectKey.__init__(self, obj, root)
			self.alt_paths = set()

		def __str__(self):
			return str(sorted(self.alt_paths))

	def rebuild(self, exclude_pkgs=None, include_file=None):
		"""
		Raises CommandNotFound if there are preserved libs
		and the scanelf binary is not available.
		"""

		os = _os_merge
		root = self._root
		root_len = len(root) - 1
		self._clear_cache()
		self._defpath.update(getlibpaths(self._root))
		libs = self._libs
		obj_key_cache = self._obj_key_cache
		obj_properties = self._obj_properties

		lines = []

		# Data from include_file is processed first so that it
		# overrides any data from previously installed files.
		if include_file is not None:
			lines += grabfile(include_file)

		aux_keys = [self._needed_aux_key]
		for cpv in self._dbapi.cpv_all():
			if exclude_pkgs is not None and cpv in exclude_pkgs:
				continue
			lines += self._dbapi.aux_get(cpv, aux_keys)[0].split('\n')
		# Cache NEEDED.* files avoid doing excessive IO for every rebuild.
		self._dbapi.flush_cache()

		# have to call scanelf for preserved libs here as they aren't 
		# registered in NEEDED.XCOFF.1 files
		plibs = set()
		if self._dbapi.plib_registry and self._dbapi.plib_registry.getPreservedLibs():
			for items in self._dbapi.plib_registry.getPreservedLibs().values():
				plibs.update(items)
				for x in items:
					args = [BASH_BINARY, "-c", ':'
						+ '; member="' + x + '"'
						+ '; archive=${member}'
						+ '; if [[ ${member##*/} == .*"["*"]" ]]'
						+ '; then member=${member%/.*}/${member##*/.}'
							 + '; archive=${member%[*}'
						+ '; fi'
						+ '; member=${member#${archive}}'
						+ '; [[ -r ${archive} ]] || chmod a+r "${archive}"'
						+ '; eval $(aixdll-query "${archive}${member}" FILE MEMBER FLAGS FORMAT RUNPATH DEPLIBS)'
						+ '; [[ -n ${member} ]] && needed=${FILE##*/} || needed='
						+ '; for deplib in ${DEPLIBS}'
						+ '; do eval deplib=${deplib}'
						   + '; if [[ ${deplib} != "." && ${deplib} != ".." ]]'
						   + '; then needed="${needed}${needed:+,}${deplib}"'
						   + '; fi'
						+ '; done'
						+ '; [[ -n ${MEMBER} ]] && MEMBER="[${MEMBER}]"'
						+ '; [[ " ${FLAGS} " == *" SHROBJ "* ]] && soname=${FILE##*/}${MEMBER} || soname='
						+ '; echo "${FORMAT##* }${FORMAT%%-*};${FILE#${ROOT%/}}${MEMBER};${soname};${RUNPATH};${needed}"'
						+ '; [[ -z ${member} && -n ${MEMBER} ]] && echo "${FORMAT##* }${FORMAT%%-*};${FILE#${ROOT%/}};${FILE##*/};;"'
					]
					try:
						proc = subprocess.Popen(args, stdout=subprocess.PIPE)
					except EnvironmentError as e:
						if e.errno != errno.ENOENT:
							raise
						raise CommandNotFound("aixdll-query via " + argv[0])
					else:
						for l in proc.stdout:
							try:
								l = _unicode_decode(l,
									encoding=_encodings['content'], errors='strict')
							except UnicodeDecodeError:
								l = _unicode_decode(l,
									encoding=_encodings['content'], errors='replace')
								writemsg_level(_("\nError decoding characters " \
									"returned from aixdll-query: %s\n\n") % (l,),
									level=logging.ERROR, noiselevel=-1)
							l = l.rstrip("\n")
							if not l:
								continue
							fields = l.split(";")
							if len(fields) < 5:
								writemsg_level(_("\nWrong number of fields " \
									"returned from aixdll-query: %s\n\n") % (l,),
									level=logging.ERROR, noiselevel=-1)
								continue
							fields[1] = fields[1][root_len:]
							plibs.discard(fields[1])
							lines.append(";".join(fields))
						proc.wait()

		if plibs:
			# Preserved libraries that did not appear in the bash
			# aixdll-query code output.  This is known to happen with
			# statically linked libraries.  Generate dummy lines for
			# these, so we can assume that every preserved library has
			# an entry in self._obj_properties.  This is important in
			# order to prevent findConsumers from raising an unwanted
			# KeyError.
			for x in plibs:
				lines.append(";".join(['', x, '', '', '']))

		for l in lines:
			l = l.rstrip("\n")
			if not l:
				continue
			fields = l.split(";")
			if len(fields) < 5:
				writemsg_level(_("\nWrong number of fields " \
					"in %s: %s\n\n") % (self._needed_aux_key, l),
					level=logging.ERROR, noiselevel=-1)
				continue
			arch = fields[0]

			def as_contentmember(obj):
				if obj.endswith("]"):
					if obj.find("/") >= 0:
						return obj[:obj.rfind("/")] + "/." + obj[obj.rfind("/")+1:]
					return "." + obj
				return obj

			obj = as_contentmember(fields[1])
			soname = as_contentmember(fields[2])
			path = set([normalize_path(x) \
				for x in filter(None, fields[3].replace(
				"${ORIGIN}", os.path.dirname(obj)).replace(
				"$ORIGIN", os.path.dirname(obj)).split(":"))])
			needed = [as_contentmember(x) for x in fields[4].split(",") if x]

			obj_key = self._obj_key(obj)
			indexed = True
			myprops = obj_properties.get(obj_key)
			if myprops is None:
				indexed = False
				myprops = (arch, needed, path, soname, set())
				obj_properties[obj_key] = myprops
			# All object paths are added into the obj_properties tuple.
			myprops[4].add(obj)

			# Don't index the same file more that once since only one
			# set of data can be correct and therefore mixing data
			# may corrupt the index (include_file overrides previously
			# installed).
			if indexed:
				continue

			arch_map = libs.get(arch)
			if arch_map is None:
				arch_map = {}
				libs[arch] = arch_map
			if soname:
				soname_map = arch_map.get(soname)
				if soname_map is None:
					soname_map = self._soname_map_class(
						providers=set(), consumers=set())
					arch_map[soname] = soname_map
				soname_map.providers.add(obj_key)
			for needed_soname in needed:
				soname_map = arch_map.get(needed_soname)
				if soname_map is None:
					soname_map = self._soname_map_class(
						providers=set(), consumers=set())
					arch_map[needed_soname] = soname_map
				soname_map.consumers.add(obj_key)

	def getSoname(self, obj):
		"""
		Return the soname associated with an object.

		@param obj: absolute path to an object
		@type obj: string (example: '/usr/bin/bar')
		@rtype: string
		@return: soname as a string

		"""
		if not self._libs:
			self.rebuild()
		if isinstance(obj, self._ObjectKey):
			obj_key = obj
			if obj_key not in self._obj_properties:
				raise KeyError("%s not in object list" % obj_key)
			return self._obj_properties[obj_key][3]
		if obj not in self._obj_key_cache:
			raise KeyError("%s not in object list" % obj)
		return self._obj_properties[self._obj_key_cache[obj]][3]

class vardbapi(dbapi):

	_excluded_dirs = ["CVS", "lost+found"]
	_excluded_dirs = [re.escape(x) for x in _excluded_dirs]
	_excluded_dirs = re.compile(r'^(\..*|-MERGING-.*|' + \
		"|".join(_excluded_dirs) + r')$')

	_aux_cache_version        = "1"
	_owners_cache_version     = "1"

	# Number of uncached packages to trigger cache update, since
	# it's wasteful to update it for every vdb change.
	_aux_cache_threshold = 5

	_aux_cache_keys_re = re.compile(r'^NEEDED\..*$')
	_aux_multi_line_re = re.compile(r'^(CONTENTS|NEEDED\..*)$')

	def __init__(self, root, categories=None, settings=None, vartree=None):
		"""
		The categories parameter is unused since the dbapi class
		now has a categories property that is generated from the
		available packages.
		"""
		self.root = _unicode_decode(root,
			encoding=_encodings['content'], errors='strict')
		if self.root[-1] != '/':
			self.root += '/'

		# Used by emerge to check whether any packages
		# have been added or removed.
		self._pkgs_changed = False

		#cache for category directory mtimes
		self.mtdircache = {}

		#cache for dependency checks
		self.matchcache = {}

		#cache for cp_list results
		self.cpcache = {}

		self.blockers = None
		if settings is None:
			from portage import settings
		self.settings = settings
		if vartree is None:
			from portage import db
			vartree = db[root]["vartree"]
		self.vartree = vartree
		self._aux_cache_keys = set(
			["BUILD_TIME", "CHOST", "COUNTER", "DEPEND", "DESCRIPTION",
			"EAPI", "HOMEPAGE", "IUSE", "KEYWORDS",
			"LICENSE", "PDEPEND", "PROPERTIES", "PROVIDE", "RDEPEND",
			"repository", "RESTRICT" , "SLOT", "USE", "DEFINED_PHASES"])
		self._aux_cache_obj = None
		self._aux_cache_filename = os.path.join(self.root,
			CACHE_PATH, "vdb_metadata.pickle")
		self._counter_path = os.path.join(root,
			CACHE_PATH, "counter")

		try:
			self.plib_registry = PreservedLibsRegistry(self.root,
				os.path.join(self.root, PRIVATE_PATH, "preserved_libs_registry"))
		except PermissionDenied:
			# apparently this user isn't allowed to access PRIVATE_PATH
			self.plib_registry = None

		chost = self.settings.get('CHOST')
		if not chost:
			chost = 'lunix?' # this happens when profiles are not available
		if chost.find('darwin') >= 0:
			self.linkmap = LinkageMapMachO(self)
		elif chost.find('interix') >= 0 or chost.find('winnt') >= 0:
			self.linkmap = LinkageMapPeCoff(self)
		elif chost.find('aix') >= 0:
			self.linkmap = LinkageMapXCoff(self)
		else:
			self.linkmap = LinkageMap(self)
		self._owners = self._owners_db(self)

	def getpath(self, mykey, filename=None):
		# This is an optimized hotspot, so don't use unicode-wrapped
		# os module and don't use os.path.join().
		rValue = self.root + VDB_PATH + _os.sep + mykey
		if filename is not None:
			# If filename is always relative, we can do just
			# rValue += _os.sep + filename
			rValue = _os.path.join(rValue, filename)
		return rValue

	def _bump_mtime(self, cpv):
		"""
		This is called before an after any modifications, so that consumers
		can use directory mtimes to validate caches. See bug #290428.
		"""
		base = self.root + VDB_PATH
		cat = catsplit(cpv)[0]
		catdir = base + _os.sep + cat
		t = time.time()
		t = (t, t)
		try:
			for x in (catdir, base):
				os.utime(x, t)
		except OSError:
			os.makedirs(catdir)

	def cpv_exists(self, mykey):
		"Tells us whether an actual ebuild exists on disk (no masking)"
		return os.path.exists(self.getpath(mykey))

	def cpv_counter(self, mycpv):
		"This method will grab the COUNTER. Returns a counter value."
		try:
			return long(self.aux_get(mycpv, ["COUNTER"])[0])
		except (KeyError, ValueError):
			pass
		writemsg_level(_("portage: COUNTER for %s was corrupted; " \
			"resetting to value of 0\n") % (mycpv,),
			level=logging.ERROR, noiselevel=-1)
		return 0

	def cpv_inject(self, mycpv):
		"injects a real package into our on-disk database; assumes mycpv is valid and doesn't already exist"
		os.makedirs(self.getpath(mycpv))
		counter = self.counter_tick(self.root, mycpv=mycpv)
		# write local package counter so that emerge clean does the right thing
		write_atomic(self.getpath(mycpv, filename="COUNTER"), str(counter))

	def isInjected(self, mycpv):
		if self.cpv_exists(mycpv):
			if os.path.exists(self.getpath(mycpv, filename="INJECTED")):
				return True
			if not os.path.exists(self.getpath(mycpv, filename="CONTENTS")):
				return True
		return False

	def move_ent(self, mylist, repo_match=None):
		origcp = mylist[1]
		newcp = mylist[2]

		# sanity check
		for atom in (origcp, newcp):
			if not isjustname(atom):
				raise InvalidPackageName(str(atom))
		origmatches = self.match(origcp, use_cache=0)
		moves = 0
		if not origmatches:
			return moves
		for mycpv in origmatches:
			mycpv_cp = cpv_getkey(mycpv)
			if mycpv_cp != origcp:
				# Ignore PROVIDE virtual match.
				continue
			if repo_match is not None \
				and not repo_match(self.aux_get(mycpv, ['repository'])[0]):
				continue
			mynewcpv = mycpv.replace(mycpv_cp, str(newcp), 1)
			mynewcat = catsplit(newcp)[0]
			origpath = self.getpath(mycpv)
			if not os.path.exists(origpath):
				continue
			moves += 1
			if not os.path.exists(self.getpath(mynewcat)):
				#create the directory
				os.makedirs(self.getpath(mynewcat))
			newpath = self.getpath(mynewcpv)
			if os.path.exists(newpath):
				#dest already exists; keep this puppy where it is.
				continue
			_movefile(origpath, newpath, mysettings=self.settings)
			self._clear_pkg_cache(self._dblink(mycpv))
			self._clear_pkg_cache(self._dblink(mynewcpv))

			# We need to rename the ebuild now.
			old_pf = catsplit(mycpv)[1]
			new_pf = catsplit(mynewcpv)[1]
			if new_pf != old_pf:
				try:
					os.rename(os.path.join(newpath, old_pf + ".ebuild"),
						os.path.join(newpath, new_pf + ".ebuild"))
				except EnvironmentError as e:
					if e.errno != errno.ENOENT:
						raise
					del e
			write_atomic(os.path.join(newpath, "PF"), new_pf+"\n")
			write_atomic(os.path.join(newpath, "CATEGORY"), mynewcat+"\n")
			fixdbentries([mylist], newpath)
		return moves

	def cp_list(self, mycp, use_cache=1):
		mysplit=catsplit(mycp)
		if mysplit[0] == '*':
			mysplit[0] = mysplit[0][1:]
		try:
			mystat = os.stat(self.getpath(mysplit[0])).st_mtime
		except OSError:
			mystat = 0
		if use_cache and mycp in self.cpcache:
			cpc = self.cpcache[mycp]
			if cpc[0] == mystat:
				return cpc[1][:]
		cat_dir = self.getpath(mysplit[0])
		try:
			dir_list = os.listdir(cat_dir)
		except EnvironmentError as e:
			if e.errno == PermissionDenied.errno:
				raise PermissionDenied(cat_dir)
			del e
			dir_list = []

		returnme = []
		for x in dir_list:
			if self._excluded_dirs.match(x) is not None:
				continue
			ps = pkgsplit(x)
			if not ps:
				self.invalidentry(os.path.join(self.getpath(mysplit[0]), x))
				continue
			if len(mysplit) > 1:
				if ps[0] == mysplit[1]:
					returnme.append(mysplit[0]+"/"+x)
		self._cpv_sort_ascending(returnme)
		if use_cache:
			self.cpcache[mycp] = [mystat, returnme[:]]
		elif mycp in self.cpcache:
			del self.cpcache[mycp]
		return returnme

	def cpv_all(self, use_cache=1):
		"""
		Set use_cache=0 to bypass the portage.cachedir() cache in cases
		when the accuracy of mtime staleness checks should not be trusted
		(generally this is only necessary in critical sections that
		involve merge or unmerge of packages).
		"""
		returnme = []
		basepath = os.path.join(self.root, VDB_PATH) + os.path.sep

		if use_cache:
			from portage import listdir
		else:
			def listdir(p, **kwargs):
				try:
					return [x for x in os.listdir(p) \
						if os.path.isdir(os.path.join(p, x))]
				except EnvironmentError as e:
					if e.errno == PermissionDenied.errno:
						raise PermissionDenied(p)
					del e
					return []

		for x in listdir(basepath, EmptyOnError=1, ignorecvs=1, dirsonly=1):
			if self._excluded_dirs.match(x) is not None:
				continue
			if not self._category_re.match(x):
				continue
			for y in listdir(basepath + x, EmptyOnError=1, dirsonly=1):
				if self._excluded_dirs.match(y) is not None:
					continue
				subpath = x + "/" + y
				# -MERGING- should never be a cpv, nor should files.
				try:
					if catpkgsplit(subpath) is None:
						self.invalidentry(self.getpath(subpath))
						continue
				except InvalidData:
					self.invalidentry(self.getpath(subpath))
					continue
				returnme.append(subpath)

		return returnme

	def cp_all(self, use_cache=1):
		mylist = self.cpv_all(use_cache=use_cache)
		d={}
		for y in mylist:
			if y[0] == '*':
				y = y[1:]
			try:
				mysplit = catpkgsplit(y)
			except InvalidData:
				self.invalidentry(self.getpath(y))
				continue
			if not mysplit:
				self.invalidentry(self.getpath(y))
				continue
			d[mysplit[0]+"/"+mysplit[1]] = None
		return list(d)

	def checkblockers(self, origdep):
		pass

	def _clear_cache(self):
		self.mtdircache.clear()
		self.matchcache.clear()
		self.cpcache.clear()
		self._aux_cache_obj = None

	def _add(self, pkg_dblink):
		self._pkgs_changed = True
		self._clear_pkg_cache(pkg_dblink)

	def _remove(self, pkg_dblink):
		self._pkgs_changed = True
		self._clear_pkg_cache(pkg_dblink)

	def _clear_pkg_cache(self, pkg_dblink):
		# Due to 1 second mtime granularity in <python-2.5, mtime checks
		# are not always sufficient to invalidate vardbapi caches. Therefore,
		# the caches need to be actively invalidated here.
		self.mtdircache.pop(pkg_dblink.cat, None)
		self.matchcache.pop(pkg_dblink.cat, None)
		self.cpcache.pop(pkg_dblink.mysplit[0], None)
		dircache.pop(pkg_dblink.dbcatdir, None)

	def match(self, origdep, use_cache=1):
		"caching match function"
		mydep = dep_expand(
			origdep, mydb=self, use_cache=use_cache, settings=self.settings)
		mykey = dep_getkey(mydep)
		mycat = catsplit(mykey)[0]
		if not use_cache:
			if mycat in self.matchcache:
				del self.mtdircache[mycat]
				del self.matchcache[mycat]
			return list(self._iter_match(mydep,
				self.cp_list(mydep.cp, use_cache=use_cache)))
		try:
			curmtime = os.stat(os.path.join(self.root, VDB_PATH, mycat)).st_mtime
		except (IOError, OSError):
			curmtime=0

		if mycat not in self.matchcache or \
			self.mtdircache[mycat] != curmtime:
			# clear cache entry
			self.mtdircache[mycat] = curmtime
			self.matchcache[mycat] = {}
		if mydep not in self.matchcache[mycat]:
			mymatch = list(self._iter_match(mydep,
				self.cp_list(mydep.cp, use_cache=use_cache)))
			self.matchcache[mycat][mydep] = mymatch
		return self.matchcache[mycat][mydep][:]

	def findname(self, mycpv):
		return self.getpath(str(mycpv), filename=catsplit(mycpv)[1]+".ebuild")

	def flush_cache(self):
		"""If the current user has permission and the internal aux_get cache has
		been updated, save it to disk and mark it unmodified.  This is called
		by emerge after it has loaded the full vdb for use in dependency
		calculations.  Currently, the cache is only written if the user has
		superuser privileges (since that's required to obtain a lock), but all
		users have read access and benefit from faster metadata lookups (as
		long as at least part of the cache is still valid)."""
		if self._aux_cache is not None and \
			len(self._aux_cache["modified"]) >= self._aux_cache_threshold and \
			secpass >= 2:
			self._owners.populate() # index any unindexed contents
			valid_nodes = set(self.cpv_all())
			for cpv in list(self._aux_cache["packages"]):
				if cpv not in valid_nodes:
					del self._aux_cache["packages"][cpv]
			del self._aux_cache["modified"]
			try:
				f = atomic_ofstream(self._aux_cache_filename, 'wb')
				pickle.dump(self._aux_cache, f, protocol=2)
				f.close()
				apply_secpass_permissions(
					self._aux_cache_filename, gid=portage_gid, mode=0o644)
			except (IOError, OSError) as e:
				pass
			self._aux_cache["modified"] = set()

	@property
	def _aux_cache(self):
		if self._aux_cache_obj is None:
			self._aux_cache_init()
		return self._aux_cache_obj

	def _aux_cache_init(self):
		aux_cache = None
		open_kwargs = {}
		if sys.hexversion >= 0x3000000:
			# Buffered io triggers extreme performance issues in
			# Unpickler.load() (problem observed with python-3.0.1).
			# Unfortunately, performance is still poor relative to
			# python-2.x, but buffering makes it much worse.
			open_kwargs["buffering"] = 0
		try:
			f = open(_unicode_encode(self._aux_cache_filename,
				encoding=_encodings['fs'], errors='strict'),
				mode='rb', **open_kwargs)
			mypickle = pickle.Unpickler(f)
			try:
				mypickle.find_global = None
			except AttributeError:
				# TODO: If py3k, override Unpickler.find_class().
				pass
			aux_cache = mypickle.load()
			f.close()
			del f
		except (IOError, OSError, EOFError, ValueError, pickle.UnpicklingError) as e:
			if isinstance(e, pickle.UnpicklingError):
				writemsg(_("!!! Error loading '%s': %s\n") % \
					(self._aux_cache_filename, str(e)), noiselevel=-1)
			del e

		if not aux_cache or \
			not isinstance(aux_cache, dict) or \
			aux_cache.get("version") != self._aux_cache_version or \
			not aux_cache.get("packages"):
			aux_cache = {"version": self._aux_cache_version}
			aux_cache["packages"] = {}

		owners = aux_cache.get("owners")
		if owners is not None:
			if not isinstance(owners, dict):
				owners = None
			elif "version" not in owners:
				owners = None
			elif owners["version"] != self._owners_cache_version:
				owners = None
			elif "base_names" not in owners:
				owners = None
			elif not isinstance(owners["base_names"], dict):
				owners = None

		if owners is None:
			owners = {
				"base_names" : {},
				"version"    : self._owners_cache_version
			}
			aux_cache["owners"] = owners

		aux_cache["modified"] = set()
		self._aux_cache_obj = aux_cache

	def aux_get(self, mycpv, wants):
		"""This automatically caches selected keys that are frequently needed
		by emerge for dependency calculations.  The cached metadata is
		considered valid if the mtime of the package directory has not changed
		since the data was cached.  The cache is stored in a pickled dict
		object with the following format:

		{version:"1", "packages":{cpv1:(mtime,{k1,v1, k2,v2, ...}), cpv2...}}

		If an error occurs while loading the cache pickle or the version is
		unrecognized, the cache will simple be recreated from scratch (it is
		completely disposable).
		"""
		cache_these_wants = self._aux_cache_keys.intersection(wants)
		for x in wants:
			if self._aux_cache_keys_re.match(x) is not None:
				cache_these_wants.add(x)

		if not cache_these_wants:
			return self._aux_get(mycpv, wants)

		cache_these = set(self._aux_cache_keys)
		cache_these.update(cache_these_wants)

		mydir = self.getpath(mycpv)
		mydir_stat = None
		try:
			mydir_stat = os.stat(mydir)
		except OSError as e:
			if e.errno != errno.ENOENT:
				raise
			raise KeyError(mycpv)
		mydir_mtime = mydir_stat[stat.ST_MTIME]
		pkg_data = self._aux_cache["packages"].get(mycpv)
		pull_me = cache_these.union(wants)
		mydata = {"_mtime_" : mydir_mtime}
		cache_valid = False
		cache_incomplete = False
		cache_mtime = None
		metadata = None
		if pkg_data is not None:
			if not isinstance(pkg_data, tuple) or len(pkg_data) != 2:
				pkg_data = None
			else:
				cache_mtime, metadata = pkg_data
				if not isinstance(cache_mtime, (long, int)) or \
					not isinstance(metadata, dict):
					pkg_data = None

		if pkg_data:
			cache_mtime, metadata = pkg_data
			cache_valid = cache_mtime == mydir_mtime
		if cache_valid:
			# Migrate old metadata to unicode.
			for k, v in metadata.items():
				metadata[k] = _unicode_decode(v,
					encoding=_encodings['repo.content'], errors='replace')

			mydata.update(metadata)
			pull_me.difference_update(mydata)

		if pull_me:
			# pull any needed data and cache it
			aux_keys = list(pull_me)
			for k, v in zip(aux_keys,
				self._aux_get(mycpv, aux_keys, st=mydir_stat)):
				mydata[k] = v
			if not cache_valid or cache_these.difference(metadata):
				cache_data = {}
				if cache_valid and metadata:
					cache_data.update(metadata)
				for aux_key in cache_these:
					cache_data[aux_key] = mydata[aux_key]
				self._aux_cache["packages"][mycpv] = (mydir_mtime, cache_data)
				self._aux_cache["modified"].add(mycpv)

		if _slot_re.match(mydata['SLOT']) is None:
			# Empty or invalid slot triggers InvalidAtom exceptions when
			# generating slot atoms for packages, so translate it to '0' here.
			mydata['SLOT'] = _unicode_decode('0')

		return [mydata[x] for x in wants]

	def _aux_get(self, mycpv, wants, st=None):
		mydir = self.getpath(mycpv)
		if st is None:
			try:
				st = os.stat(mydir)
			except OSError as e:
				if e.errno == errno.ENOENT:
					raise KeyError(mycpv)
				elif e.errno == PermissionDenied.errno:
					raise PermissionDenied(mydir)
				else:
					raise
		if not stat.S_ISDIR(st.st_mode):
			raise KeyError(mycpv)
		results = []
		for x in wants:
			if x == "_mtime_":
				results.append(st[stat.ST_MTIME])
				continue
			try:
				myf = codecs.open(
					_unicode_encode(os.path.join(mydir, x),
					encoding=_encodings['fs'], errors='strict'),
					mode='r', encoding=_encodings['repo.content'],
					errors='replace')
				try:
					myd = myf.read()
				finally:
					myf.close()
				# Preserve \n for metadata that is known to
				# contain multiple lines.
				if self._aux_multi_line_re.match(x) is None:
					myd = " ".join(myd.split())
			except IOError:
				myd = _unicode_decode('')
			if x == "EAPI" and not myd:
				results.append(_unicode_decode('0'))
			else:
				results.append(myd)
		return results

	def aux_update(self, cpv, values):
		self._bump_mtime(cpv)
		cat, pkg = catsplit(cpv)
		mylink = dblink(cat, pkg, self.root, self.settings,
		treetype="vartree", vartree=self.vartree)
		if not mylink.exists():
			raise KeyError(cpv)
		self._clear_pkg_cache(mylink)
		for k, v in values.items():
			if v:
				mylink.setfile(k, v)
			else:
				try:
					os.unlink(os.path.join(self.getpath(cpv), k))
				except EnvironmentError:
					pass
		self._bump_mtime(cpv)

	def counter_tick(self, myroot, mycpv=None):
		return self.counter_tick_core(myroot, incrementing=1, mycpv=mycpv)

	def get_counter_tick_core(self, myroot, mycpv=None):
		"""
		Use this method to retrieve the counter instead
		of having to trust the value of a global counter
		file that can lead to invalid COUNTER
		generation. When cache is valid, the package COUNTER
		files are not read and we rely on the timestamp of
		the package directory to validate cache. The stat
		calls should only take a short time, so performance
		is sufficient without having to rely on a potentially
		corrupt global counter file.

		The global counter file located at
		$CACHE_PATH/counter serves to record the
		counter of the last installed package and
		it also corresponds to the total number of
		installation actions that have occurred in
		the history of this package database.
		"""
		cp_list = self.cp_list
		max_counter = 0
		for cp in self.cp_all():
			for cpv in cp_list(cp):
				try:
					counter = int(self.aux_get(cpv, ["COUNTER"])[0])
				except (KeyError, OverflowError, ValueError):
					continue
				if counter > max_counter:
					max_counter = counter

		new_vdb = False
		counter = -1
		try:
			cfile = codecs.open(
				_unicode_encode(self._counter_path,
				encoding=_encodings['fs'], errors='strict'),
				mode='r', encoding=_encodings['repo.content'],
				errors='replace')
		except EnvironmentError as e:
			new_vdb = not bool(self.cpv_all())
			if not new_vdb:
				writemsg(_("!!! Unable to read COUNTER file: '%s'\n") % \
					self._counter_path, noiselevel=-1)
				writemsg("!!! %s\n" % str(e), noiselevel=-1)
			del e
		else:
			try:
				try:
					counter = long(cfile.readline().strip())
				finally:
					cfile.close()
			except (OverflowError, ValueError) as e:
				writemsg(_("!!! COUNTER file is corrupt: '%s'\n") % \
					self._counter_path, noiselevel=-1)
				writemsg("!!! %s\n" % str(e), noiselevel=-1)
				del e

		# We must ensure that we return a counter
		# value that is at least as large as the
		# highest one from the installed packages,
		# since having a corrupt value that is too low
		# can trigger incorrect AUTOCLEAN behavior due
		# to newly installed packages having lower
		# COUNTERs than the previous version in the
		# same slot.
		if counter > max_counter:
			max_counter = counter

		if counter < 0 and not new_vdb:
			writemsg(_("!!! Initializing COUNTER to " \
				"value of %d\n") % max_counter, noiselevel=-1)

		return max_counter + 1

	def counter_tick_core(self, myroot, incrementing=1, mycpv=None):
		"This method will grab the next COUNTER value and record it back to the global file.  Returns new counter value."
		counter = self.get_counter_tick_core(myroot, mycpv=mycpv) - 1
		if incrementing:
			#increment counter
			counter += 1
			# use same permissions as config._init_dirs()
			ensure_dirs(os.path.dirname(self._counter_path),
				gid=portage_gid, mode=0o2750, mask=0o2)
			# update new global counter file
			write_atomic(self._counter_path, str(counter))
		return counter

	def _dblink(self, cpv):
		category, pf = catsplit(cpv)
		return dblink(category, pf, self.root,
			self.settings, vartree=self.vartree, treetype="vartree")

	def removeFromContents(self, pkg, paths, relative_paths=True):
		"""
		@param pkg: cpv for an installed package
		@type pkg: string
		@param paths: paths of files to remove from contents
		@type paths: iterable
		"""
		if not hasattr(pkg, "getcontents"):
			pkg = self._dblink(pkg)
		root = self.root
		root_len = len(root) - 1
		new_contents = pkg.getcontents().copy()
		removed = 0

		for filename in paths:
			filename = _unicode_decode(filename,
				encoding=_encodings['content'], errors='strict')
			filename = normalize_path(filename)
			if relative_paths:
				relative_filename = filename
			else:
				relative_filename = filename[root_len:]
			contents_key = pkg._match_contents(relative_filename, root)
			if contents_key:
				del new_contents[contents_key]
				removed += 1

		if removed:
			self._bump_mtime(pkg.mycpv)
			f = atomic_ofstream(os.path.join(pkg.dbdir, "CONTENTS"))
			write_contents(new_contents, root, f)
			f.close()
			self._bump_mtime(pkg.mycpv)
			pkg._clear_contents_cache()

	class _owners_cache(object):
		"""
		This class maintains an hash table that serves to index package
		contents by mapping the basename of file to a list of possible
		packages that own it. This is used to optimize owner lookups
		by narrowing the search down to a smaller number of packages.
		"""
		try:
			from hashlib import md5 as _new_hash
		except ImportError:
			from md5 import new as _new_hash

		_hash_bits = 16
		_hex_chars = int(_hash_bits / 4)

		def __init__(self, vardb):
			self._vardb = vardb

		def add(self, cpv):
			root_len = len(self._vardb.root)
			contents = self._vardb._dblink(cpv).getcontents()
			pkg_hash = self._hash_pkg(cpv)
			if not contents:
				# Empty path is a code used to represent empty contents.
				self._add_path("", pkg_hash)
			for x in contents:
				self._add_path(x[root_len:], pkg_hash)
			self._vardb._aux_cache["modified"].add(cpv)

		def _add_path(self, path, pkg_hash):
			"""
			Empty path is a code that represents empty contents.
			"""
			if path:
				name = os.path.basename(path.rstrip(os.path.sep))
				if not name:
					return
			else:
				name = path
			name_hash = self._hash_str(name)
			base_names = self._vardb._aux_cache["owners"]["base_names"]
			pkgs = base_names.get(name_hash)
			if pkgs is None:
				pkgs = {}
				base_names[name_hash] = pkgs
			pkgs[pkg_hash] = None

		def _hash_str(self, s):
			h = self._new_hash()
			# Always use a constant utf_8 encoding here, since
			# the "default" encoding can change.
			h.update(_unicode_encode(s,
				encoding=_encodings['repo.content'],
				errors='backslashreplace'))
			h = h.hexdigest()
			h = h[-self._hex_chars:]
			h = int(h, 16)
			return h

		def _hash_pkg(self, cpv):
			counter, mtime = self._vardb.aux_get(
				cpv, ["COUNTER", "_mtime_"])
			try:
				counter = int(counter)
			except ValueError:
				counter = 0
			return (cpv, counter, mtime)

	class _owners_db(object):

		def __init__(self, vardb):
			self._vardb = vardb

		def populate(self):
			self._populate()

		def _populate(self):
			owners_cache = vardbapi._owners_cache(self._vardb)
			cached_hashes = set()
			base_names = self._vardb._aux_cache["owners"]["base_names"]

			# Take inventory of all cached package hashes.
			for name, hash_values in list(base_names.items()):
				if not isinstance(hash_values, dict):
					del base_names[name]
					continue
				cached_hashes.update(hash_values)

			# Create sets of valid package hashes and uncached packages.
			uncached_pkgs = set()
			hash_pkg = owners_cache._hash_pkg
			valid_pkg_hashes = set()
			for cpv in self._vardb.cpv_all():
				hash_value = hash_pkg(cpv)
				valid_pkg_hashes.add(hash_value)
				if hash_value not in cached_hashes:
					uncached_pkgs.add(cpv)

			# Cache any missing packages.
			for cpv in uncached_pkgs:
				owners_cache.add(cpv)

			# Delete any stale cache.
			stale_hashes = cached_hashes.difference(valid_pkg_hashes)
			if stale_hashes:
				for base_name_hash, bucket in list(base_names.items()):
					for hash_value in stale_hashes.intersection(bucket):
						del bucket[hash_value]
					if not bucket:
						del base_names[base_name_hash]

			return owners_cache

		def get_owners(self, path_iter):
			"""
			@return the owners as a dblink -> set(files) mapping.
			"""
			owners = {}
			for owner, f in self.iter_owners(path_iter):
				owned_files = owners.get(owner)
				if owned_files is None:
					owned_files = set()
					owners[owner] = owned_files
				owned_files.add(f)
			return owners

		def getFileOwnerMap(self, path_iter):
			owners = self.get_owners(path_iter)
			file_owners = {}
			for pkg_dblink, files in owners.items():
				for f in files:
					owner_set = file_owners.get(f)
					if owner_set is None:
						owner_set = set()
						file_owners[f] = owner_set
					owner_set.add(pkg_dblink)
			return file_owners

		def iter_owners(self, path_iter):
			"""
			Iterate over tuples of (dblink, path). In order to avoid
			consuming too many resources for too much time, resources
			are only allocated for the duration of a given iter_owners()
			call. Therefore, to maximize reuse of resources when searching
			for multiple files, it's best to search for them all in a single
			call.
			"""

			if not isinstance(path_iter, list):
				path_iter = list(path_iter)

			if len(path_iter) > 10:
				for x in self._iter_owners_low_mem(path_iter):
					yield x
				return

			owners_cache = self._populate()

			vardb = self._vardb
			root = vardb.root
			hash_pkg = owners_cache._hash_pkg
			hash_str = owners_cache._hash_str
			base_names = self._vardb._aux_cache["owners"]["base_names"]

			dblink_cache = {}

			def dblink(cpv):
				x = dblink_cache.get(cpv)
				if x is None:
					if len(dblink_cache) > 20:
						# Ensure that we don't run out of memory.
						raise StopIteration()
					x = self._vardb._dblink(cpv)
					dblink_cache[cpv] = x
				return x

			while path_iter:

				path = path_iter.pop()
				is_basename = os.sep != path[:1]
				if is_basename:
					name = path
				else:
					name = os.path.basename(path.rstrip(os.path.sep))

				if not name:
					continue

				name_hash = hash_str(name)
				pkgs = base_names.get(name_hash)
				owners = []
				if pkgs is not None:
					try:
						for hash_value in pkgs:
							if not isinstance(hash_value, tuple) or \
								len(hash_value) != 3:
								continue
							cpv, counter, mtime = hash_value
							if not isinstance(cpv, basestring):
								continue
							try:
								current_hash = hash_pkg(cpv)
							except KeyError:
								continue

							if current_hash != hash_value:
								continue

							if is_basename:
								for p in dblink(cpv).getcontents():
									if os.path.basename(p) == name:
										owners.append((cpv, p[len(root):]))
							else:
								if dblink(cpv).isowner(path, root):
									owners.append((cpv, path))
					except StopIteration:
						path_iter.append(path)
						del owners[:]
						dblink_cache.clear()
						gc.collect()
						for x in self._iter_owners_low_mem(path_iter):
							yield x
						return
					else:
						for cpv, p in owners:
							yield (dblink(cpv), p)

		def _iter_owners_low_mem(self, path_list):
			"""
			This implemention will make a short-lived dblink instance (and
			parse CONTENTS) for every single installed package. This is
			slower and but uses less memory than the method which uses the
			basename cache.
			"""

			if not path_list:
				return

			path_info_list = []
			for path in path_list:
				is_basename = os.sep != path[:1]
				if is_basename:
					name = path
				else:
					name = os.path.basename(path.rstrip(os.path.sep))
				path_info_list.append((path, name, is_basename))

			root = self._vardb.root
			for cpv in self._vardb.cpv_all():
				dblnk =  self._vardb._dblink(cpv)

				for path, name, is_basename in path_info_list:
					if is_basename:
						for p in dblnk.getcontents():
							if os.path.basename(p) == name:
								yield dblnk, p[len(root):]
					else:
						if dblnk.isowner(path, root):
							yield dblnk, path

class vartree(object):
	"this tree will scan a var/db/pkg database located at root (passed to init)"
	def __init__(self, root="/", virtual=None, clone=None, categories=None,
		settings=None):
		if clone:
			writemsg("vartree.__init__(): deprecated " + \
				"use of clone parameter\n", noiselevel=-1)
			self.root = clone.root[:]
			self.dbapi = copy.deepcopy(clone.dbapi)
			self.populated = 1
			from portage import config
			self.settings = config(clone=clone.settings)
		else:
			self.root = root[:]
			if settings is None:
				from portage import settings
			self.settings = settings
			if categories is None:
				categories = settings.categories
			self.dbapi = vardbapi(self.root, categories=categories,
				settings=settings, vartree=self)
			self.populated = 1

	def getpath(self, mykey, filename=None):
		return self.dbapi.getpath(mykey, filename=filename)

	def zap(self, mycpv):
		return

	def inject(self, mycpv):
		return

	def get_provide(self, mycpv):
		myprovides = []
		mylines = None
		try:
			mylines, myuse = self.dbapi.aux_get(mycpv, ["PROVIDE", "USE"])
			if mylines:
				myuse = myuse.split()
				mylines = flatten(use_reduce(paren_reduce(mylines), uselist=myuse))
				for myprovide in mylines:
					mys = catpkgsplit(myprovide)
					if not mys:
						mys = myprovide.split("/")
					myprovides += [mys[0] + "/" + mys[1]]
			return myprovides
		except SystemExit as e:
			raise
		except Exception as e:
			mydir = os.path.join(self.root, VDB_PATH, mycpv)
			writemsg(_("\nParse Error reading PROVIDE and USE in '%s'\n") % mydir,
				noiselevel=-1)
			if mylines:
				writemsg(_("Possibly Invalid: '%s'\n") % str(mylines),
					noiselevel=-1)
			writemsg(_("Exception: %s\n\n") % str(e), noiselevel=-1)
			return []

	def get_all_provides(self):
		myprovides = {}
		for node in self.getallcpv():
			for mykey in self.get_provide(node):
				if mykey in myprovides:
					myprovides[mykey] += [node]
				else:
					myprovides[mykey] = [node]
		return myprovides

	def dep_bestmatch(self, mydep, use_cache=1):
		"compatibility method -- all matches, not just visible ones"
		#mymatch=best(match(dep_expand(mydep,self.dbapi),self.dbapi))
		mymatch = best(self.dbapi.match(
			dep_expand(mydep, mydb=self.dbapi, settings=self.settings),
			use_cache=use_cache))
		if mymatch is None:
			return ""
		else:
			return mymatch

	def dep_match(self, mydep, use_cache=1):
		"compatibility method -- we want to see all matches, not just visible ones"
		#mymatch = match(mydep,self.dbapi)
		mymatch = self.dbapi.match(mydep, use_cache=use_cache)
		if mymatch is None:
			return []
		else:
			return mymatch

	def exists_specific(self, cpv):
		return self.dbapi.cpv_exists(cpv)

	def getallcpv(self):
		"""temporary function, probably to be renamed --- Gets a list of all
		category/package-versions installed on the system."""
		return self.dbapi.cpv_all()

	def getallnodes(self):
		"""new behavior: these are all *unmasked* nodes.  There may or may not be available
		masked package for nodes in this nodes list."""
		return self.dbapi.cp_all()

	def getebuildpath(self, fullpackage):
		cat, package = catsplit(fullpackage)
		return self.getpath(fullpackage, filename=package+".ebuild")

	def getslot(self, mycatpkg):
		"Get a slot for a catpkg; assume it exists."
		try:
			return self.dbapi.aux_get(mycatpkg, ["SLOT"])[0]
		except KeyError:
			return ""

	def populate(self):
		self.populated=1

class dblink(object):
	"""
	This class provides an interface to the installed package database
	At present this is implemented as a text backend in /var/db/pkg.
	"""

	import re
	_normalize_needed = re.compile(r'//|^[^/]|./$|(^|/)\.\.?(/|$)')

	_contents_re = re.compile(r'^(' + \
		r'(?P<dir>(dev|dir|fif) (.+))|' + \
		r'(?P<obj>(obj) (.+) (\S+) (\d+))|' + \
		r'(?P<sym>(sym) (.+) -> (.+) (\d+))' + \
		r')$'
	)

	# When looping over files for merge/unmerge, temporarily yield to the
	# scheduler each time this many files are processed.
	_file_merge_yield_interval = 20

	def __init__(self, cat, pkg, myroot, mysettings, treetype=None,
		vartree=None, blockers=None, scheduler=None):
		"""
		Creates a DBlink object for a given CPV.
		The given CPV may not be present in the database already.
		
		@param cat: Category
		@type cat: String
		@param pkg: Package (PV)
		@type pkg: String
		@param myroot: Typically ${ROOT}
		@type myroot: String (Path)
		@param mysettings: Typically portage.config
		@type mysettings: An instance of portage.config
		@param treetype: one of ['porttree','bintree','vartree']
		@type treetype: String
		@param vartree: an instance of vartree corresponding to myroot.
		@type vartree: vartree
		"""
		
		self.cat = cat
		self.pkg = pkg
		self.mycpv = self.cat + "/" + self.pkg
		self.mysplit = list(catpkgsplit(self.mycpv)[1:])
		self.mysplit[0] = "%s/%s" % (self.cat, self.mysplit[0])
		self.treetype = treetype
		if vartree is None:
			from portage import db
			vartree = db[myroot]["vartree"]
		self.vartree = vartree
		self._blockers = blockers
		self._scheduler = scheduler

		self.dbroot = normalize_path(os.path.join(myroot, VDB_PATH))
		self.dbcatdir = self.dbroot+"/"+cat
		self.dbpkgdir = self.dbcatdir+"/"+pkg
		self.dbtmpdir = self.dbcatdir+"/-MERGING-"+pkg
		self.dbdir = self.dbpkgdir

		self._lock_vdb = None

		self.settings = mysettings
		self._verbose = self.settings.get("PORTAGE_VERBOSE") == "1"

		self.myroot=myroot
		protect_obj = ConfigProtect(myroot,
			portage.util.shlex_split(mysettings.get("CONFIG_PROTECT", "")),
			portage.util.shlex_split(
			mysettings.get("CONFIG_PROTECT_MASK", "")))
		self.updateprotect = protect_obj.updateprotect
		self.isprotected = protect_obj.isprotected
		self._installed_instance = None
		self.contentscache = None
		self._contents_inodes = None
		self._contents_basenames = None
		self._linkmap_broken = False
		self._md5_merge_map = {}
		self._hash_key = (self.myroot, self.mycpv)

	def __hash__(self):
		return hash(self._hash_key)

	def __eq__(self, other):
		return isinstance(other, dblink) and \
			self._hash_key == other._hash_key

	def lockdb(self):
		if self._lock_vdb:
			raise AssertionError("Lock already held.")
		# At least the parent needs to exist for the lock file.
		ensure_dirs(self.dbroot)
		self._lock_vdb = lockdir(self.dbroot)

	def unlockdb(self):
		if self._lock_vdb:
			unlockdir(self._lock_vdb)
			self._lock_vdb = None

	def getpath(self):
		"return path to location of db information (for >>> informational display)"
		return self.dbdir

	def exists(self):
		"does the db entry exist?  boolean."
		return os.path.exists(self.dbdir)

	def delete(self):
		"""
		Remove this entry from the database
		"""
		if not os.path.exists(self.dbdir):
			return

		# Check validity of self.dbdir before attempting to remove it.
		if not self.dbdir.startswith(self.dbroot):
			writemsg(_("portage.dblink.delete(): invalid dbdir: %s\n") % \
				self.dbdir, noiselevel=-1)
			return

		shutil.rmtree(self.dbdir)
		# If empty, remove parent category directory.
		try:
			os.rmdir(os.path.dirname(self.dbdir))
		except OSError:
			pass
		self.vartree.dbapi._remove(self)

	def clearcontents(self):
		"""
		For a given db entry (self), erase the CONTENTS values.
		"""
		if os.path.exists(self.dbdir+"/CONTENTS"):
			os.unlink(self.dbdir+"/CONTENTS")

	def _clear_contents_cache(self):
		self.contentscache = None
		self._contents_inodes = None
		self._contents_basenames = None

	def getcontents(self):
		"""
		Get the installed files of a given package (aka what that package installed)
		"""
		contents_file = os.path.join(self.dbdir, "CONTENTS")
		if self.contentscache is not None:
			return self.contentscache
		pkgfiles = {}
		try:
			myc = codecs.open(_unicode_encode(contents_file,
				encoding=_encodings['fs'], errors='strict'),
				mode='r', encoding=_encodings['repo.content'],
				errors='replace')
		except EnvironmentError as e:
			if e.errno != errno.ENOENT:
				raise
			del e
			self.contentscache = pkgfiles
			return pkgfiles
		mylines = myc.readlines()
		myc.close()
		null_byte = "\0"
		normalize_needed = self._normalize_needed
		contents_re = self._contents_re
		obj_index = contents_re.groupindex['obj']
		dir_index = contents_re.groupindex['dir']
		sym_index = contents_re.groupindex['sym']
		myroot = self.myroot
		if myroot == os.path.sep:
			myroot = None
		pos = 0
		errors = []
		for pos, line in enumerate(mylines):
			if null_byte in line:
				# Null bytes are a common indication of corruption.
				errors.append((pos + 1, _("Null byte found in CONTENTS entry")))
				continue
			line = line.rstrip("\n")
			m = contents_re.match(line)
			if m is None:
				errors.append((pos + 1, _("Unrecognized CONTENTS entry")))
				continue

			if m.group(obj_index) is not None:
				base = obj_index
				#format: type, mtime, md5sum
				data = (m.group(base+1), m.group(base+4), m.group(base+3))
			elif m.group(dir_index) is not None:
				base = dir_index
				#format: type
				data = (m.group(base+1),)
			elif m.group(sym_index) is not None:
				base = sym_index
				#format: type, mtime, dest
				data = (m.group(base+1), m.group(base+4), m.group(base+3))
			else:
				# This won't happen as long the regular expression
				# is written to only match valid entries.
				raise AssertionError(_("required group not found " + \
					"in CONTENTS entry: '%s'") % line)

			path = m.group(base+2)
			if normalize_needed.search(path) is not None:
				path = normalize_path(path)
				if not path.startswith(os.path.sep):
					path = os.path.sep + path

			if myroot is not None:
				path = os.path.join(myroot, path.lstrip(os.path.sep))

			pkgfiles[path] = data

		if errors:
			writemsg(_("!!! Parse error in '%s'\n") % contents_file, noiselevel=-1)
			for pos, e in errors:
				writemsg(_("!!!   line %d: %s\n") % (pos, e), noiselevel=-1)
		self.contentscache = pkgfiles
		return pkgfiles

	def unmerge(self, pkgfiles=None, trimworld=1, cleanup=1,
		ldpath_mtimes=None, others_in_slot=None):
		"""
		Calls prerm
		Unmerges a given package (CPV)
		calls postrm
		calls cleanrm
		calls env_update
		
		@param pkgfiles: files to unmerge (generally self.getcontents() )
		@type pkgfiles: Dictionary
		@param trimworld: Remove CPV from world file if True, not if False
		@type trimworld: Boolean
		@param cleanup: cleanup to pass to doebuild (see doebuild)
		@type cleanup: Boolean
		@param ldpath_mtimes: mtimes to pass to env_update (see env_update)
		@type ldpath_mtimes: Dictionary
		@param others_in_slot: all dblink instances in this slot, excluding self
		@type others_in_slot: list
		@rtype: Integer
		@returns:
		1. os.EX_OK if everything went well.
		2. return code of the failed phase (for prerm, postrm, cleanrm)
		
		Notes:
		The caller must ensure that lockdb() and unlockdb() are called
		before and after this method.
		"""
		self.vartree.dbapi._bump_mtime(self.mycpv)
		showMessage = self._display_merge
		if self.vartree.dbapi._categories is not None:
			self.vartree.dbapi._categories = None
		# When others_in_slot is supplied, the security check has already been
		# done for this slot, so it shouldn't be repeated until the next
		# replacement or unmerge operation.
		if others_in_slot is None:
			slot = self.vartree.dbapi.aux_get(self.mycpv, ["SLOT"])[0]
			slot_matches = self.vartree.dbapi.match(
				"%s:%s" % (portage.cpv_getkey(self.mycpv), slot))
			others_in_slot = []
			for cur_cpv in slot_matches:
				if cur_cpv == self.mycpv:
					continue
				others_in_slot.append(dblink(self.cat, catsplit(cur_cpv)[1],
					self.vartree.root, self.settings, vartree=self.vartree,
					treetype="vartree"))

			retval = self._security_check([self] + others_in_slot)
			if retval:
				return retval

		contents = self.getcontents()
		# Now, don't assume that the name of the ebuild is the same as the
		# name of the dir; the package may have been moved.
		myebuildpath = None
		ebuild_phase = "prerm"
		log_path = None
		mystuff = os.listdir(self.dbdir)
		for x in mystuff:
			if x.endswith(".ebuild"):
				myebuildpath = os.path.join(self.dbdir, self.pkg + ".ebuild")
				if x[:-7] != self.pkg:
					# Clean up after vardbapi.move_ent() breakage in
					# portage versions before 2.1.2
					os.rename(os.path.join(self.dbdir, x), myebuildpath)
					write_atomic(os.path.join(self.dbdir, "PF"), self.pkg+"\n")
				break

		self.settings.setcpv(self.mycpv, mydb=self.vartree.dbapi)
		if myebuildpath:
			try:
				doebuild_environment(myebuildpath, "prerm", self.myroot,
					self.settings, 0, 0, self.vartree.dbapi)
			except UnsupportedAPIException as e:
				# Sometimes this happens due to corruption of the EAPI file.
				writemsg(_("!!! FAILED prerm: %s\n") % \
					os.path.join(self.dbdir, "EAPI"), noiselevel=-1)
				writemsg("%s\n" % str(e), noiselevel=-1)
				myebuildpath = None
			else:
				catdir = os.path.dirname(self.settings["PORTAGE_BUILDDIR"])
				ensure_dirs(os.path.dirname(catdir), uid=portage_uid,
					gid=portage_gid, mode=0o70, mask=0)

		builddir_lock = None
		catdir_lock = None
		scheduler = self._scheduler
		retval = -1
		failures = 0
		try:
			if myebuildpath:
				catdir_lock = lockdir(catdir)
				ensure_dirs(catdir,
					uid=portage_uid, gid=portage_gid,
					mode=0o70, mask=0)
				builddir_lock = lockdir(
					self.settings["PORTAGE_BUILDDIR"])
				try:
					unlockdir(catdir_lock)
				finally:
					catdir_lock = None

				prepare_build_dirs(self.myroot, self.settings, 1)
				log_path = self.settings.get("PORTAGE_LOG_FILE")

				if scheduler is None:
					retval = doebuild(myebuildpath, ebuild_phase, self.myroot,
						self.settings, cleanup=cleanup, use_cache=0,
						mydbapi=self.vartree.dbapi, tree=self.treetype,
						vartree=self.vartree)
				else:
					retval = scheduler.dblinkEbuildPhase(
						self, self.vartree.dbapi, myebuildpath, ebuild_phase)

				# XXX: Decide how to handle failures here.
				if retval != os.EX_OK:
					failures += 1
					writemsg(_("!!! FAILED prerm: %s\n") % retval, noiselevel=-1)

			self._unmerge_pkgfiles(pkgfiles, others_in_slot)
			self._clear_contents_cache()

			# Remove the registration of preserved libs for this pkg instance
			plib_registry = self.vartree.dbapi.plib_registry
			plib_registry.unregister(self.mycpv, self.settings["SLOT"],
				self.vartree.dbapi.cpv_counter(self.mycpv))

			if myebuildpath:
				ebuild_phase = "postrm"
				if scheduler is None:
					retval = doebuild(myebuildpath, ebuild_phase, self.myroot,
						self.settings, use_cache=0, tree=self.treetype,
						mydbapi=self.vartree.dbapi, vartree=self.vartree)
				else:
					retval = scheduler.dblinkEbuildPhase(
						self, self.vartree.dbapi, myebuildpath, ebuild_phase)

				# XXX: Decide how to handle failures here.
				if retval != os.EX_OK:
					failures += 1
					writemsg(_("!!! FAILED postrm: %s\n") % retval, noiselevel=-1)

			# Skip this if another package in the same slot has just been
			# merged on top of this package, since the other package has
			# already called LinkageMap.rebuild() and passed it's NEEDED file
			# in as an argument.
			if not others_in_slot:
				self._linkmap_rebuild(exclude_pkgs=(self.mycpv,))

			# remove preserved libraries that don't have any consumers left
			cpv_lib_map = self._find_unused_preserved_libs()
			if cpv_lib_map:
				self._remove_preserved_libs(cpv_lib_map)
				for cpv, removed in cpv_lib_map.items():
					if not self.vartree.dbapi.cpv_exists(cpv):
						for dblnk in others_in_slot:
							if dblnk.mycpv == cpv:
								# This one just got merged so it doesn't
								# register with cpv_exists() yet.
								self.vartree.dbapi.removeFromContents(
									dblnk, removed)
								break
						continue
					self.vartree.dbapi.removeFromContents(cpv, removed)
			else:
				# Prune any preserved libs that may have
				# been unmerged with this package.
				self.vartree.dbapi.plib_registry.pruneNonExisting()

		finally:
			self.vartree.dbapi._bump_mtime(self.mycpv)
			if builddir_lock:
				try:
					if myebuildpath:
						if retval != os.EX_OK:
							msg_lines = []
							msg = _("The '%(ebuild_phase)s' "
							"phase of the '%(cpv)s' package "
							"has failed with exit value %(retval)s.") % \
							{"ebuild_phase":ebuild_phase, "cpv":self.mycpv,
							"retval":retval}
							from textwrap import wrap
							msg_lines.extend(wrap(msg, 72))
							msg_lines.append("")

							ebuild_name = os.path.basename(myebuildpath)
							ebuild_dir = os.path.dirname(myebuildpath)
							msg = _("The problem occurred while executing "
							"the ebuild file named '%(ebuild_name)s' "
							"located in the '%(ebuild_dir)s' directory. "
							"If necessary, manually remove "
							"the environment.bz2 file and/or the "
							"ebuild file located in that directory.") % \
							{"ebuild_name":ebuild_name, "ebuild_dir":ebuild_dir}
							msg_lines.extend(wrap(msg, 72))
							msg_lines.append("")

							msg = _("Removal "
							"of the environment.bz2 file is "
							"preferred since it may allow the "
							"removal phases to execute successfully. "
							"The ebuild will be "
							"sourced and the eclasses "
							"from the current portage tree will be used "
							"when necessary. Removal of "
							"the ebuild file will cause the "
							"pkg_prerm() and pkg_postrm() removal "
							"phases to be skipped entirely.")
							msg_lines.extend(wrap(msg, 72))

							self._eerror(ebuild_phase, msg_lines)

						# process logs created during pre/postrm
						elog_process(self.mycpv, self.settings)
						if retval == os.EX_OK:
							if scheduler is None:
								doebuild(myebuildpath, "cleanrm", self.myroot,
									self.settings, tree="vartree",
									mydbapi=self.vartree.dbapi,
									vartree=self.vartree)
							else:
								scheduler.dblinkEbuildPhase(
									self, self.vartree.dbapi,
									myebuildpath, "cleanrm")
				finally:
					unlockdir(builddir_lock)
			try:
				if myebuildpath and not catdir_lock:
					# Lock catdir for removal if empty.
					catdir_lock = lockdir(catdir)
			finally:
				if catdir_lock:
					try:
						os.rmdir(catdir)
					except OSError as e:
						if e.errno not in (errno.ENOENT,
							errno.ENOTEMPTY, errno.EEXIST):
							raise
						del e
					unlockdir(catdir_lock)

		if log_path is not None:

			if not failures and 'unmerge-logs' not in self.settings.features:
				try:
					os.unlink(log_path)
				except OSError:
					pass

			try:
				st = os.stat(log_path)
			except OSError:
				pass
			else:
				if st.st_size == 0:
					try:
						os.unlink(log_path)
					except OSError:
						pass

		if log_path is not None and os.path.exists(log_path):
			# Restore this since it gets lost somewhere above and it
			# needs to be set for _display_merge() to be able to log.
			# Note that the log isn't necessarily supposed to exist
			# since if PORT_LOGDIR is unset then it's a temp file
			# so it gets cleaned above.
			self.settings["PORTAGE_LOG_FILE"] = log_path
		else:
			self.settings.pop("PORTAGE_LOG_FILE", None)

		env_update(target_root=self.myroot, prev_mtimes=ldpath_mtimes,
			contents=contents, env=self.settings.environ(),
			writemsg_level=self._display_merge)
		return os.EX_OK

	def _display_merge(self, msg, level=0, noiselevel=0):
		if not self._verbose and noiselevel >= 0 and level < logging.WARN:
			return
		if self._scheduler is not None:
			self._scheduler.dblinkDisplayMerge(self, msg,
				level=level, noiselevel=noiselevel)
			return
		writemsg_level(msg, level=level, noiselevel=noiselevel)

	def _unmerge_pkgfiles(self, pkgfiles, others_in_slot):
		"""
		
		Unmerges the contents of a package from the liveFS
		Removes the VDB entry for self
		
		@param pkgfiles: typically self.getcontents()
		@type pkgfiles: Dictionary { filename: [ 'type', '?', 'md5sum' ] }
		@param others_in_slot: all dblink instances in this slot, excluding self
		@type others_in_slot: list
		@rtype: None
		"""

		os = _os_merge
		perf_md5 = perform_md5
		showMessage = self._display_merge
		scheduler = self._scheduler

		if not pkgfiles:
			showMessage(_("No package files given... Grabbing a set.\n"))
			pkgfiles = self.getcontents()

		if others_in_slot is None:
			others_in_slot = []
			slot = self.vartree.dbapi.aux_get(self.mycpv, ["SLOT"])[0]
			slot_matches = self.vartree.dbapi.match(
				"%s:%s" % (portage.cpv_getkey(self.mycpv), slot))
			for cur_cpv in slot_matches:
				if cur_cpv == self.mycpv:
					continue
				others_in_slot.append(dblink(self.cat, catsplit(cur_cpv)[1],
					self.vartree.root, self.settings,
					vartree=self.vartree, treetype="vartree"))

		dest_root = normalize_path(self.vartree.root).rstrip(os.path.sep) + \
			os.path.sep
		dest_root_len = len(dest_root) - 1

		conf_mem_file = os.path.join(dest_root, CONFIG_MEMORY_FILE)
		cfgfiledict = grabdict(conf_mem_file)
		stale_confmem = []

		unmerge_orphans = "unmerge-orphans" in self.settings.features

		if pkgfiles:
			self.updateprotect()
			mykeys = list(pkgfiles)
			mykeys.sort()
			mykeys.reverse()

			#process symlinks second-to-last, directories last.
			mydirs = []
			ignored_unlink_errnos = (
				errno.EBUSY, errno.ENOENT,
				errno.ENOTDIR, errno.EISDIR)
			ignored_rmdir_errnos = (
				errno.EEXIST, errno.ENOTEMPTY,
				errno.EBUSY, errno.ENOENT,
				errno.ENOTDIR, errno.EISDIR)
			modprotect = os.path.join(self.vartree.root, "lib/modules/")

			def unlink(file_name, lstatobj):
				if bsd_chflags:
					if lstatobj.st_flags != 0:
						bsd_chflags.lchflags(file_name, 0)
					parent_name = os.path.dirname(file_name)
					# Use normal stat/chflags for the parent since we want to
					# follow any symlinks to the real parent directory.
					pflags = os.stat(parent_name).st_flags
					if pflags != 0:
						bsd_chflags.chflags(parent_name, 0)
				try:
					if not stat.S_ISLNK(lstatobj.st_mode):
						# Remove permissions to ensure that any hardlinks to
						# suid/sgid files are rendered harmless.
						os.chmod(file_name, 0)
					os.unlink(file_name)
				except OSError as ose:
					# If the chmod or unlink fails, you are in trouble.
					# With Prefix this can be because the file is owned
					# by someone else (a screwup by root?), on a normal
					# system maybe filesystem corruption.  In any case,
					# if we backtrace and die here, we leave the system
					# in a totally undefined state, hence we just bleed
					# like hell and continue to hopefully finish all our
					# administrative and pkg_postinst stuff.
					self._eerror("postrm", 
						["Could not chmod or unlink '%s': %s" % \
						(file_name, ose)])
				finally:
					if bsd_chflags and pflags != 0:
						# Restore the parent flags we saved before unlinking
						bsd_chflags.chflags(parent_name, pflags)

			def show_unmerge(zing, desc, file_type, file_name):
					showMessage("%s %s %s %s\n" % \
						(zing, desc.ljust(8), file_type, file_name))

			unmerge_desc = {}
			unmerge_desc["cfgpro"] = _("cfgpro")
			unmerge_desc["replaced"] = _("replaced")
			unmerge_desc["!dir"] = _("!dir")
			unmerge_desc["!empty"] = _("!empty")
			unmerge_desc["!fif"] = _("!fif")
			unmerge_desc["!found"] = _("!found")
			unmerge_desc["!md5"] = _("!md5")
			unmerge_desc["!mtime"] = _("!mtime")
			unmerge_desc["!obj"] = _("!obj")
			unmerge_desc["!sym"] = _("!sym")

			for i, objkey in enumerate(mykeys):

				if scheduler is not None and \
					0 == i % self._file_merge_yield_interval:
					scheduler.scheduleYield()

				obj = normalize_path(objkey)
				if os is _os_merge:
					try:
						_unicode_encode(obj,
							encoding=_encodings['merge'], errors='strict')
					except UnicodeEncodeError:
						# The package appears to have been merged with a 
						# different value of sys.getfilesystemencoding(),
						# so fall back to utf_8 if appropriate.
						try:
							_unicode_encode(obj,
								encoding=_encodings['fs'], errors='strict')
						except UnicodeEncodeError:
							pass
						else:
							os = portage.os
							perf_md5 = portage.checksum.perform_md5

				file_data = pkgfiles[objkey]
				file_type = file_data[0]
				statobj = None
				try:
					statobj = os.stat(obj)
				except OSError:
					pass
				lstatobj = None
				try:
					lstatobj = os.lstat(obj)
				except (OSError, AttributeError):
					pass
				islink = lstatobj is not None and stat.S_ISLNK(lstatobj.st_mode)
				if lstatobj is None:
						show_unmerge("---", unmerge_desc["!found"], file_type, obj)
						continue
				if obj.startswith(dest_root):
					relative_path = obj[dest_root_len:]
					is_owned = False
					for dblnk in others_in_slot:
						if dblnk.isowner(relative_path, dest_root):
							is_owned = True
							break
					if is_owned:
						# A new instance of this package claims the file, so
						# don't unmerge it.
						show_unmerge("---", unmerge_desc["replaced"], file_type, obj)
						continue
					elif relative_path in cfgfiledict:
						stale_confmem.append(relative_path)
				# next line includes a tweak to protect modules from being unmerged,
				# but we don't protect modules from being overwritten if they are
				# upgraded. We effectively only want one half of the config protection
				# functionality for /lib/modules. For portage-ng both capabilities
				# should be able to be independently specified.
				# TODO: For rebuilds, re-parent previous modules to the new
				# installed instance (so they are not orphans). For normal
				# uninstall (not rebuild/reinstall), remove the modules along
				# with all other files (leave no orphans).
				if obj.startswith(modprotect):
					show_unmerge("---", unmerge_desc["cfgpro"], file_type, obj)
					continue

				# Don't unlink symlinks to directories here since that can
				# remove /lib and /usr/lib symlinks.
				if unmerge_orphans and \
					lstatobj and not stat.S_ISDIR(lstatobj.st_mode) and \
					not (islink and statobj and stat.S_ISDIR(statobj.st_mode)) and \
					not self.isprotected(obj):
					try:
						unlink(obj, lstatobj)
					except EnvironmentError as e:
						if e.errno not in ignored_unlink_errnos:
							raise
						del e
					show_unmerge("<<<", "", file_type, obj)
					continue

				lmtime = str(lstatobj[stat.ST_MTIME])
				if (pkgfiles[objkey][0] not in ("dir", "fif", "dev")) and (lmtime != pkgfiles[objkey][1]):
					show_unmerge("---", unmerge_desc["!mtime"], file_type, obj)
					continue

				if pkgfiles[objkey][0] == "dir":
					if lstatobj is None or not stat.S_ISDIR(lstatobj.st_mode):
						show_unmerge("---", unmerge_desc["!dir"], file_type, obj)
						continue
					mydirs.append(obj)
				elif pkgfiles[objkey][0] == "sym":
					if not islink:
						show_unmerge("---", unmerge_desc["!sym"], file_type, obj)
						continue
					# Go ahead and unlink symlinks to directories here when
					# they're actually recorded as symlinks in the contents.
					# Normally, symlinks such as /lib -> lib64 are not recorded
					# as symlinks in the contents of a package.  If a package
					# installs something into ${D}/lib/, it is recorded in the
					# contents as a directory even if it happens to correspond
					# to a symlink when it's merged to the live filesystem.
					try:
						unlink(obj, lstatobj)
						show_unmerge("<<<", "", file_type, obj)
					except (OSError, IOError) as e:
						if e.errno not in ignored_unlink_errnos:
							raise
						del e
						show_unmerge("!!!", "", file_type, obj)
				elif pkgfiles[objkey][0] == "obj":
					if statobj is None or not stat.S_ISREG(statobj.st_mode):
						show_unmerge("---", unmerge_desc["!obj"], file_type, obj)
						continue
					mymd5 = None
					try:
						mymd5 = perf_md5(obj, calc_prelink=1)
					except FileNotFound as e:
						# the file has disappeared between now and our stat call
						show_unmerge("---", unmerge_desc["!obj"], file_type, obj)
						continue

					# string.lower is needed because db entries used to be in upper-case.  The
					# string.lower allows for backwards compatibility.
					if mymd5 != pkgfiles[objkey][2].lower():
						show_unmerge("---", unmerge_desc["!md5"], file_type, obj)
						continue
					try:
						unlink(obj, lstatobj)
					except (OSError, IOError) as e:
						if e.errno not in ignored_unlink_errnos:
							raise
						del e
					show_unmerge("<<<", "", file_type, obj)
				elif pkgfiles[objkey][0] == "fif":
					if not stat.S_ISFIFO(lstatobj[stat.ST_MODE]):
						show_unmerge("---", unmerge_desc["!fif"], file_type, obj)
						continue
					show_unmerge("---", "", file_type, obj)
				elif pkgfiles[objkey][0] == "dev":
					show_unmerge("---", "", file_type, obj)

			mydirs.sort()
			mydirs.reverse()

			for obj in mydirs:
				# don't try to unmerge the prefix offset itself
				if len(obj) <= len(EPREFIX):
					continue
				try:
					if bsd_chflags:
						lstatobj = os.lstat(obj)
						if lstatobj.st_flags != 0:
							bsd_chflags.lchflags(obj, 0)
						parent_name = os.path.dirname(obj)
						# Use normal stat/chflags for the parent since we want to
						# follow any symlinks to the real parent directory.
						pflags = os.stat(parent_name).st_flags
						if pflags != 0:
							bsd_chflags.chflags(parent_name, 0)
					try:
						os.rmdir(obj)
					finally:
						if bsd_chflags and pflags != 0:
							# Restore the parent flags we saved before unlinking
							bsd_chflags.chflags(parent_name, pflags)
					show_unmerge("<<<", "", "dir", obj)
				except EnvironmentError as e:
					if e.errno not in ignored_rmdir_errnos:
						raise
					if e.errno != errno.ENOENT:
						show_unmerge("---", unmerge_desc["!empty"], "dir", obj)
					del e

		# Remove stale entries from config memory.
		if stale_confmem:
			for filename in stale_confmem:
				del cfgfiledict[filename]
			writedict(cfgfiledict, conf_mem_file)

		#remove self from vartree database so that our own virtual gets zapped if we're the last node
		self.vartree.zap(self.mycpv)

	def isowner(self, filename, destroot):
		""" 
		Check if a file belongs to this package. This may
		result in a stat call for the parent directory of
		every installed file, since the inode numbers are
		used to work around the problem of ambiguous paths
		caused by symlinked directories. The results of
		stat calls are cached to optimize multiple calls
		to this method.

		@param filename:
		@type filename:
		@param destroot:
		@type destroot:
		@rtype: Boolean
		@returns:
		1. True if this package owns the file.
		2. False if this package does not own the file.
		"""
		return bool(self._match_contents(filename, destroot))

	def _match_contents(self, filename, destroot):
		"""
		The matching contents entry is returned, which is useful
		since the path may differ from the one given by the caller,
		due to symlinks.

		@rtype: String
		@return: the contents entry corresponding to the given path, or False
			if the file is not owned by this package.
		"""

		filename = _unicode_decode(filename,
			encoding=_encodings['content'], errors='strict')

		destroot = _unicode_decode(destroot,
			encoding=_encodings['content'], errors='strict')

		# The given filename argument might have a different encoding than the
		# the filenames contained in the contents, so use separate wrapped os
		# modules for each. The basename is more likely to contain non-ascii
		# characters than the directory path, so use os_filename_arg for all
		# operations involving the basename of the filename arg.
		os_filename_arg = _os_merge
		os = _os_merge

		try:
			_unicode_encode(filename,
				encoding=_encodings['merge'], errors='strict')
		except UnicodeEncodeError:
			# The package appears to have been merged with a
			# different value of sys.getfilesystemencoding(),
			# so fall back to utf_8 if appropriate.
			try:
				_unicode_encode(filename,
					encoding=_encodings['fs'], errors='strict')
			except UnicodeEncodeError:
				pass
			else:
				os_filename_arg = portage.os

		destfile = normalize_path(
			os_filename_arg.path.join(destroot,
			filename.lstrip(os_filename_arg.path.sep)))

		pkgfiles = self.getcontents()
		if pkgfiles and destfile in pkgfiles:
			return destfile
		if pkgfiles:
			basename = os_filename_arg.path.basename(destfile)
			if self._contents_basenames is None:

				try:
					for x in pkgfiles:
						_unicode_encode(x,
							encoding=_encodings['merge'],
							errors='strict')
				except UnicodeEncodeError:
					# The package appears to have been merged with a
					# different value of sys.getfilesystemencoding(),
					# so fall back to utf_8 if appropriate.
					try:
						for x in pkgfiles:
							_unicode_encode(x,
								encoding=_encodings['fs'],
								errors='strict')
					except UnicodeEncodeError:
						pass
					else:
						os = portage.os

				self._contents_basenames = set(
					os.path.basename(x) for x in pkgfiles)
			if basename not in self._contents_basenames:
				# This is a shortcut that, in most cases, allows us to
				# eliminate this package as an owner without the need
				# to examine inode numbers of parent directories.
				return False

			# Use stat rather than lstat since we want to follow
			# any symlinks to the real parent directory.
			parent_path = os_filename_arg.path.dirname(destfile)
			try:
				parent_stat = os_filename_arg.stat(parent_path)
			except EnvironmentError as e:
				if e.errno != errno.ENOENT:
					raise
				del e
				return False
			if self._contents_inodes is None:

				if os is _os_merge:
					try:
						for x in pkgfiles:
							_unicode_encode(x,
								encoding=_encodings['merge'],
								errors='strict')
					except UnicodeEncodeError:
						# The package appears to have been merged with a 
						# different value of sys.getfilesystemencoding(),
						# so fall back to utf_8 if appropriate.
						try:
							for x in pkgfiles:
								_unicode_encode(x,
									encoding=_encodings['fs'],
									errors='strict')
						except UnicodeEncodeError:
							pass
						else:
							os = portage.os

				self._contents_inodes = {}
				parent_paths = set()
				for x in pkgfiles:
					p_path = os.path.dirname(x)
					if p_path in parent_paths:
						continue
					parent_paths.add(p_path)
					try:
						s = os.stat(p_path)
					except OSError:
						pass
					else:
						inode_key = (s.st_dev, s.st_ino)
						# Use lists of paths in case multiple
						# paths reference the same inode.
						p_path_list = self._contents_inodes.get(inode_key)
						if p_path_list is None:
							p_path_list = []
							self._contents_inodes[inode_key] = p_path_list
						if p_path not in p_path_list:
							p_path_list.append(p_path)

			p_path_list = self._contents_inodes.get(
				(parent_stat.st_dev, parent_stat.st_ino))
			if p_path_list:
				for p_path in p_path_list:
					x = os_filename_arg.path.join(p_path, basename)
					if x in pkgfiles:
						return x

		return False

	def _linkmap_rebuild(self, **kwargs):
		if self._linkmap_broken:
			return
		try:
			self.vartree.dbapi.linkmap.rebuild(**kwargs)
		except CommandNotFound as e:
			self._linkmap_broken = True
			self._display_merge(_("!!! Disabling preserve-libs " \
				"due to error: Command Not Found: %s\n") % (e,),
				level=logging.ERROR, noiselevel=-1)

	def _find_libs_to_preserve(self):
		"""
		Get set of relative paths for libraries to be preserved. The file
		paths are selected from self._installed_instance.getcontents().
		"""
		if self._linkmap_broken or not \
			(self._installed_instance is not None and \
			"preserve-libs" in self.settings.features):
			return None

		os = _os_merge
		linkmap = self.vartree.dbapi.linkmap
		installed_instance = self._installed_instance
		old_contents = installed_instance.getcontents()
		root = self.myroot
		root_len = len(root) - 1
		lib_graph = digraph()
		path_node_map = {}

		def path_to_node(path):
			node = path_node_map.get(path)
			if node is None:
				node = linkmap._LibGraphNode(path, root)
				alt_path_node = lib_graph.get(node)
				if alt_path_node is not None:
					node = alt_path_node
				node.alt_paths.add(path)
				path_node_map[path] = node
			return node

		consumer_map = {}
		provider_nodes = set()
		# Create provider nodes and add them to the graph.
		for f_abs in old_contents:

			if os is _os_merge:
				try:
					_unicode_encode(f_abs,
						encoding=_encodings['merge'], errors='strict')
				except UnicodeEncodeError:
					# The package appears to have been merged with a 
					# different value of sys.getfilesystemencoding(),
					# so fall back to utf_8 if appropriate.
					try:
						_unicode_encode(f_abs,
							encoding=_encodings['fs'], errors='strict')
					except UnicodeEncodeError:
						pass
					else:
						os = portage.os

			f = f_abs[root_len:]
			if self.isowner(f, root):
				continue
			try:
				consumers = linkmap.findConsumers(f)
			except KeyError:
				continue
			if not consumers:
				continue
			provider_node = path_to_node(f)
			lib_graph.add(provider_node, None)
			provider_nodes.add(provider_node)
			consumer_map[provider_node] = consumers

		# Create consumer nodes and add them to the graph.
		# Note that consumers can also be providers.
		for provider_node, consumers in consumer_map.items():
			for c in consumers:
				if self.isowner(c, root):
					continue
				consumer_node = path_to_node(c)
				if installed_instance.isowner(c, root) and \
					consumer_node not in provider_nodes:
					# This is not a provider, so it will be uninstalled.
					continue
				lib_graph.add(provider_node, consumer_node)

		# Locate nodes which should be preserved. They consist of all
		# providers that are reachable from consumers that are not
		# providers themselves.
		preserve_nodes = set()
		for consumer_node in lib_graph.root_nodes():
			if consumer_node in provider_nodes:
				continue
			# Preserve all providers that are reachable from this consumer.
			node_stack = lib_graph.child_nodes(consumer_node)
			while node_stack:
				provider_node = node_stack.pop()
				if provider_node in preserve_nodes:
					continue
				preserve_nodes.add(provider_node)
				node_stack.extend(lib_graph.child_nodes(provider_node))

		preserve_paths = set()
		for preserve_node in preserve_nodes:
			# Make sure that at least one of the paths is not a symlink.
			# This prevents symlinks from being erroneously preserved by
			# themselves when the old instance installed symlinks that
			# the new instance does not install.
			have_lib = False
			for f in preserve_node.alt_paths:
				f_abs = os.path.join(root, f.lstrip(os.sep))
				try:
					if stat.S_ISREG(os.lstat(f_abs).st_mode):
						have_lib = True
						break
				except OSError:
					continue

			if have_lib:
				preserve_paths.update(preserve_node.alt_paths)

		return preserve_paths

	def _add_preserve_libs_to_contents(self, preserve_paths):
		"""
		Preserve libs returned from _find_libs_to_preserve().
		"""

		if not preserve_paths:
			return

		os = _os_merge
		showMessage = self._display_merge
		root = self.myroot

		# Copy contents entries from the old package to the new one.
		new_contents = self.getcontents().copy()
		old_contents = self._installed_instance.getcontents()
		for f in sorted(preserve_paths):
			f = _unicode_decode(f,
				encoding=_encodings['content'], errors='strict')
			f_abs = os.path.join(root, f.lstrip(os.sep))
			contents_entry = old_contents.get(f_abs)
			if contents_entry is None:
				# This will probably never happen, but it might if one of the
				# paths returned from findConsumers() refers to one of the libs
				# that should be preserved yet the path is not listed in the
				# contents. Such a path might belong to some other package, so
				# it shouldn't be preserved here.
				showMessage(_("!!! File '%s' will not be preserved "
					"due to missing contents entry\n") % (f_abs,),
					level=logging.ERROR, noiselevel=-1)
				preserve_paths.remove(f)
				continue
			new_contents[f_abs] = contents_entry
			obj_type = contents_entry[0]
			showMessage(_(">>> needed    %s %s\n") % (obj_type, f_abs),
				noiselevel=-1)
			# Add parent directories to contents if necessary.
			parent_dir = os.path.dirname(f_abs)
			while len(parent_dir) > len(root):
				new_contents[parent_dir] = ["dir"]
				prev = parent_dir
				parent_dir = os.path.dirname(parent_dir)
				if prev == parent_dir:
					break
		outfile = atomic_ofstream(os.path.join(self.dbtmpdir, "CONTENTS"))
		write_contents(new_contents, root, outfile)
		outfile.close()
		self._clear_contents_cache()

	def _find_unused_preserved_libs(self):
		"""
		Find preserved libraries that don't have any consumers left.
		"""

		if self._linkmap_broken:
			return {}

		# Since preserved libraries can be consumers of other preserved
		# libraries, use a graph to track consumer relationships.
		plib_dict = self.vartree.dbapi.plib_registry.getPreservedLibs()
		lib_graph = digraph()
		preserved_nodes = set()
		preserved_paths = set()
		path_cpv_map = {}
		path_node_map = {}
		root = self.myroot

		def path_to_node(path):
			node = path_node_map.get(path)
			if node is None:
				chost = self.settings.get('CHOST')
				if chost.find('darwin') >= 0:
					node = LinkageMapMachO._LibGraphNode(path, root)
				elif chost.find('interix') >= 0 or chost.find('winnt') >= 0:
					node = LinkageMapPeCoff._LibGraphNode(path, root)
				elif chost.find('aix') >= 0:
					node = LinkageMapXCoff._LibGraphNode(path, root)
				else:
					node = LinkageMap._LibGraphNode(path, root)
				alt_path_node = lib_graph.get(node)
				if alt_path_node is not None:
					node = alt_path_node
				node.alt_paths.add(path)
				path_node_map[path] = node
			return node

		linkmap = self.vartree.dbapi.linkmap
		for cpv, plibs in plib_dict.items():
			for f in plibs:
				path_cpv_map[f] = cpv
				preserved_node = path_to_node(f)
				if not preserved_node.file_exists():
					continue
				lib_graph.add(preserved_node, None)
				preserved_paths.add(f)
				preserved_nodes.add(preserved_node)
				for c in self.vartree.dbapi.linkmap.findConsumers(f):
					consumer_node = path_to_node(c)
					if not consumer_node.file_exists():
						continue
					# Note that consumers may also be providers.
					lib_graph.add(preserved_node, consumer_node)

		# Eliminate consumers having providers with the same soname as an
		# installed library that is not preserved. This eliminates
		# libraries that are erroneously preserved due to a move from one
		# directory to another.
		provider_cache = {}
		for preserved_node in preserved_nodes:
			soname = linkmap.getSoname(preserved_node)
			for consumer_node in lib_graph.parent_nodes(preserved_node):
				if consumer_node in preserved_nodes:
					continue
				providers = provider_cache.get(consumer_node)
				if providers is None:
					providers = linkmap.findProviders(consumer_node)
					provider_cache[consumer_node] = providers
				providers = providers.get(soname)
				if providers is None:
					continue
				for provider in providers:
					if provider in preserved_paths:
						continue
					provider_node = path_to_node(provider)
					if not provider_node.file_exists():
						continue
					if provider_node in preserved_nodes:
						continue
					# An alternative provider seems to be
					# installed, so drop this edge.
					lib_graph.remove_edge(preserved_node, consumer_node)
					break

		cpv_lib_map = {}
		while not lib_graph.empty():
			root_nodes = preserved_nodes.intersection(lib_graph.root_nodes())
			if not root_nodes:
				break
			lib_graph.difference_update(root_nodes)
			unlink_list = set()
			for node in root_nodes:
				unlink_list.update(node.alt_paths)
			unlink_list = sorted(unlink_list)
			for obj in unlink_list:
				cpv = path_cpv_map.get(obj)
				if cpv is None:
					# This means that a symlink is in the preserved libs
					# registry, but the actual lib it points to is not.
					self._display_merge(_("!!! symlink to lib is preserved, "
						"but not the lib itself:\n!!! '%s'\n") % (obj,),
						level=logging.ERROR, noiselevel=-1)
					continue
				removed = cpv_lib_map.get(cpv)
				if removed is None:
					removed = set()
					cpv_lib_map[cpv] = removed
				removed.add(obj)

		return cpv_lib_map

	def _remove_preserved_libs(self, cpv_lib_map):
		"""
		Remove files returned from _find_unused_preserved_libs().
		"""

		os = _os_merge

		files_to_remove = set()
		for files in cpv_lib_map.values():
			files_to_remove.update(files)
		files_to_remove = sorted(files_to_remove)
		showMessage = self._display_merge
		root = self.myroot

		parent_dirs = set()
		for obj in files_to_remove:
			obj = os.path.join(root, obj.lstrip(os.sep))
			parent_dirs.add(os.path.dirname(obj))
			if os.path.islink(obj):
				obj_type = _("sym")
			else:
				obj_type = _("obj")
			try:
				os.unlink(obj)
			except OSError as e:
				if e.errno != errno.ENOENT:
					raise
				del e
			else:
				showMessage(_("<<< !needed  %s %s\n") % (obj_type, obj),
					noiselevel=-1)

		# Remove empty parent directories if possible.
		while parent_dirs:
			x = parent_dirs.pop()
			while True:
				try:
					os.rmdir(x)
				except OSError:
					break
				prev = x
				x = os.path.dirname(x)
				if x == prev:
					break

		self.vartree.dbapi.plib_registry.pruneNonExisting()

	def _collision_protect(self, srcroot, destroot, mypkglist, mycontents):

			os = _os_merge

			collision_ignore = set([normalize_path(myignore) for myignore in \
				portage.util.shlex_split(
				self.settings.get("COLLISION_IGNORE", ""))])

			# For collisions with preserved libraries, the current package
			# will assume ownership and the libraries will be unregistered.
			plib_dict = self.vartree.dbapi.plib_registry.getPreservedLibs()
			plib_cpv_map = {}
			plib_paths = set()
			for cpv, paths in plib_dict.items():
				plib_paths.update(paths)
				for f in paths:
					plib_cpv_map[f] = cpv
			plib_inodes = self._lstat_inode_map(plib_paths)
			plib_collisions = {}

			showMessage = self._display_merge
			scheduler = self._scheduler
			stopmerge = False
			collisions = []
			destroot = normalize_path(destroot).rstrip(os.path.sep) + \
				os.path.sep
			showMessage(_(" %s checking %d files for package collisions\n") % \
				(colorize("GOOD", "*"), len(mycontents)))
			for i, f in enumerate(mycontents):
				if i % 1000 == 0 and i != 0:
					showMessage(_("%d files checked ...\n") % i)

				if scheduler is not None and \
					0 == i % self._file_merge_yield_interval:
					scheduler.scheduleYield()

				dest_path = normalize_path(
					os.path.join(destroot, f.lstrip(os.path.sep)))
				try:
					dest_lstat = os.lstat(dest_path)
				except EnvironmentError as e:
					if e.errno == errno.ENOENT:
						del e
						continue
					elif e.errno == errno.ENOTDIR:
						del e
						# A non-directory is in a location where this package
						# expects to have a directory.
						dest_lstat = None
						parent_path = dest_path
						while len(parent_path) > len(destroot):
							parent_path = os.path.dirname(parent_path)
							try:
								dest_lstat = os.lstat(parent_path)
								break
							except EnvironmentError as e:
								if e.errno != errno.ENOTDIR:
									raise
								del e
						if not dest_lstat:
							raise AssertionError(
								"unable to find non-directory " + \
								"parent for '%s'" % dest_path)
						dest_path = parent_path
						f = os.path.sep + dest_path[len(destroot):]
						if f in collisions:
							continue
					else:
						raise
				if f[0] != "/":
					f="/"+f

				plibs = plib_inodes.get((dest_lstat.st_dev, dest_lstat.st_ino))
				if plibs:
					for path in plibs:
						cpv = plib_cpv_map[path]
						paths = plib_collisions.get(cpv)
						if paths is None:
							paths = set()
							plib_collisions[cpv] = paths
						paths.add(path)
					# The current package will assume ownership and the
					# libraries will be unregistered, so exclude this
					# path from the normal collisions.
					continue

				isowned = False
				full_path = os.path.join(destroot, f.lstrip(os.path.sep))
				for ver in mypkglist:
					if ver.isowner(f, destroot):
						isowned = True
						break
				if not isowned and self.isprotected(full_path):
					isowned = True
				if not isowned:
					stopmerge = True
					if collision_ignore:
						if f in collision_ignore:
							stopmerge = False
						else:
							for myignore in collision_ignore:
								if f.startswith(myignore + os.path.sep):
									stopmerge = False
									break
					if stopmerge:
						collisions.append(f)
			return collisions, plib_collisions

	def _lstat_inode_map(self, path_iter):
		"""
		Use lstat to create a map of the form:
		  {(st_dev, st_ino) : set([path1, path2, ...])}
		Multiple paths may reference the same inode due to hardlinks.
		All lstat() calls are relative to self.myroot.
		"""

		os = _os_merge

		root = self.myroot
		inode_map = {}
		for f in path_iter:
			path = os.path.join(root, f.lstrip(os.sep))
			try:
				st = os.lstat(path)
			except OSError as e:
				if e.errno not in (errno.ENOENT, errno.ENOTDIR):
					raise
				del e
				continue
			key = (st.st_dev, st.st_ino)
			paths = inode_map.get(key)
			if paths is None:
				paths = set()
				inode_map[key] = paths
			paths.add(f)
		return inode_map

	def _security_check(self, installed_instances):
		if not installed_instances:
			return 0

		os = _os_merge

		showMessage = self._display_merge
		scheduler = self._scheduler

		file_paths = set()
		for dblnk in installed_instances:
			file_paths.update(dblnk.getcontents())
		inode_map = {}
		real_paths = set()
		for i, path in enumerate(file_paths):

			if scheduler is not None and \
				0 == i % self._file_merge_yield_interval:
				scheduler.scheduleYield()

			if os is _os_merge:
				try:
					_unicode_encode(path,
						encoding=_encodings['merge'], errors='strict')
				except UnicodeEncodeError:
					# The package appears to have been merged with a 
					# different value of sys.getfilesystemencoding(),
					# so fall back to utf_8 if appropriate.
					try:
						_unicode_encode(path,
							encoding=_encodings['fs'], errors='strict')
					except UnicodeEncodeError:
						pass
					else:
						os = portage.os

			try:
				s = os.lstat(path)
			except OSError as e:
				if e.errno not in (errno.ENOENT, errno.ENOTDIR):
					raise
				del e
				continue
			if not stat.S_ISREG(s.st_mode):
				continue
			path = os.path.realpath(path)
			if path in real_paths:
				continue
			real_paths.add(path)
			if s.st_nlink > 1 and \
				s.st_mode & (stat.S_ISUID | stat.S_ISGID):
				k = (s.st_dev, s.st_ino)
				inode_map.setdefault(k, []).append((path, s))
		suspicious_hardlinks = []
		for path_list in inode_map.values():
			path, s = path_list[0]
			if len(path_list) == s.st_nlink:
				# All hardlinks seem to be owned by this package.
				continue
			suspicious_hardlinks.append(path_list)
		if not suspicious_hardlinks:
			return 0

		msg = []
		msg.append(_("suid/sgid file(s) "
			"with suspicious hardlink(s):"))
		msg.append("")
		for path_list in suspicious_hardlinks:
			for path, s in path_list:
				msg.append("\t%s" % path)
		msg.append("")
		msg.append(_("See the Gentoo Security Handbook " 
			"guide for advice on how to proceed."))

		self._eerror("preinst", msg)

		return 1

	def _eqawarn(self, phase, lines):
		from portage.elog.messages import eqawarn as _eqawarn
		if self._scheduler is None:
			for l in lines:
				_eqawarn(l, phase=phase, key=self.settings.mycpv)
		else:
			self._scheduler.dblinkElog(self,
				phase, _eqawarn, lines)

	def _eerror(self, phase, lines):
		from portage.elog.messages import eerror as _eerror
		if self._scheduler is None:
			for l in lines:
				_eerror(l, phase=phase, key=self.settings.mycpv)
		else:
			self._scheduler.dblinkElog(self,
				phase, _eerror, lines)

	def treewalk(self, srcroot, destroot, inforoot, myebuild, cleanup=0,
		mydbapi=None, prev_mtimes=None):
		"""
		
		This function does the following:
		
		calls self._preserve_libs if FEATURES=preserve-libs
		calls self._collision_protect if FEATURES=collision-protect
		calls doebuild(mydo=pkg_preinst)
		Merges the package to the livefs
		unmerges old version (if required)
		calls doebuild(mydo=pkg_postinst)
		calls env_update
		calls elog_process
		
		@param srcroot: Typically this is ${D}
		@type srcroot: String (Path)
		@param destroot: Path to merge to (usually ${ROOT})
		@type destroot: String (Path)
		@param inforoot: root of the vardb entry ?
		@type inforoot: String (Path)
		@param myebuild: path to the ebuild that we are processing
		@type myebuild: String (Path)
		@param mydbapi: dbapi which is handed to doebuild.
		@type mydbapi: portdbapi instance
		@param prev_mtimes: { Filename:mtime } mapping for env_update
		@type prev_mtimes: Dictionary
		@rtype: Boolean
		@returns:
		1. 0 on success
		2. 1 on failure
		
		secondhand is a list of symlinks that have been skipped due to their target
		not existing; we will merge these symlinks at a later time.
		"""

		os = _os_merge

		srcroot = _unicode_decode(srcroot,
			encoding=_encodings['content'], errors='strict')
		destroot = _unicode_decode(destroot,
			encoding=_encodings['content'], errors='strict')
		inforoot = _unicode_decode(inforoot,
			encoding=_encodings['content'], errors='strict')
		myebuild = _unicode_decode(myebuild,
			encoding=_encodings['content'], errors='strict')

		showMessage = self._display_merge
		scheduler = self._scheduler

		srcroot = normalize_path(srcroot).rstrip(os.path.sep) + os.path.sep
		destroot = normalize_path(destroot).rstrip(os.path.sep) + os.path.sep

		if not os.path.isdir(srcroot):
			showMessage(_("!!! Directory Not Found: D='%s'\n") % srcroot,
				level=logging.ERROR, noiselevel=-1)
			return 1

		slot = ''
		for var_name in ('CHOST', 'SLOT'):
			if var_name == 'CHOST' and self.cat == 'virtual':
				try:
					os.unlink(os.path.join(inforoot, var_name))
				except OSError:
					pass
				continue

			try:
				val = codecs.open(_unicode_encode(
					os.path.join(inforoot, var_name),
					encoding=_encodings['fs'], errors='strict'),
					mode='r', encoding=_encodings['repo.content'],
					errors='replace').readline().strip()
			except EnvironmentError as e:
				if e.errno != errno.ENOENT:
					raise
				del e
				val = ''

			if var_name == 'SLOT':
				slot = val

				if not slot.strip():
					slot = self.settings.get(var_name, '')
					if not slot.strip():
						showMessage(_("!!! SLOT is undefined\n"),
							level=logging.ERROR, noiselevel=-1)
						return 1
					write_atomic(os.path.join(inforoot, var_name), slot + '\n')

			if val != self.settings.get(var_name, ''):
				self._eqawarn('preinst',
					[_("QA Notice: Expected %(var_name)s='%(expected_value)s', got '%(actual_value)s'\n") % \
					{"var_name":var_name, "expected_value":self.settings.get(var_name, ''), "actual_value":val}])

		def eerror(lines):
			self._eerror("preinst", lines)

		if not os.path.exists(self.dbcatdir):
			os.makedirs(self.dbcatdir)

		otherversions = []
		for v in self.vartree.dbapi.cp_list(self.mysplit[0]):
			otherversions.append(v.split("/")[1])

		cp = self.mysplit[0]
		slot_atom = "%s:%s" % (cp, slot)

		# filter any old-style virtual matches
		slot_matches = [cpv for cpv in self.vartree.dbapi.match(slot_atom) \
			if cpv_getkey(cpv) == cp]

		if self.mycpv not in slot_matches and \
			self.vartree.dbapi.cpv_exists(self.mycpv):
			# handle multislot or unapplied slotmove
			slot_matches.append(self.mycpv)

		others_in_slot = []
		from portage import config
		for cur_cpv in slot_matches:
			# Clone the config in case one of these has to be unmerged since
			# we need it to have private ${T} etc... for things like elog.
			others_in_slot.append(dblink(self.cat, catsplit(cur_cpv)[1],
				self.vartree.root, config(clone=self.settings),
				vartree=self.vartree, treetype="vartree",
				scheduler=self._scheduler))

		retval = self._security_check(others_in_slot)
		if retval:
			return retval

		self.settings["REPLACING_VERSIONS"] = " ".join( 
			[portage.versions.cpv_getversion(other.mycpv) for other in others_in_slot] )
		self.settings.backup_changes("REPLACING_VERSIONS")

		if slot_matches:
			# Used by self.isprotected().
			max_dblnk = None
			max_counter = -1
			for dblnk in others_in_slot:
				cur_counter = self.vartree.dbapi.cpv_counter(dblnk.mycpv)
				if cur_counter > max_counter:
					max_counter = cur_counter
					max_dblnk = dblnk
			self._installed_instance = max_dblnk

		# We check for unicode encoding issues after src_install. However,
		# the check must be repeated here for binary packages (it's
		# inexpensive since we call os.walk() here anyway).
		unicode_errors = []

		while True:

			unicode_error = False

			myfilelist = []
			mylinklist = []
			paths_with_newlines = []
			srcroot_len = len(srcroot)
			def onerror(e):
				raise
			for parent, dirs, files in os.walk(srcroot, onerror=onerror):
				try:
					parent = _unicode_decode(parent,
						encoding=_encodings['merge'], errors='strict')
				except UnicodeDecodeError:
					new_parent = _unicode_decode(parent,
						encoding=_encodings['merge'], errors='replace')
					new_parent = _unicode_encode(new_parent,
						encoding=_encodings['merge'], errors='backslashreplace')
					new_parent = _unicode_decode(new_parent,
						encoding=_encodings['merge'], errors='replace')
					os.rename(parent, new_parent)
					unicode_error = True
					unicode_errors.append(new_parent[srcroot_len:])
					break

				for fname in files:
					try:
						fname = _unicode_decode(fname,
							encoding=_encodings['merge'], errors='strict')
					except UnicodeDecodeError:
						fpath = portage._os.path.join(
							parent.encode(_encodings['merge']), fname)
						new_fname = _unicode_decode(fname,
							encoding=_encodings['merge'], errors='replace')
						new_fname = _unicode_encode(new_fname,
							encoding=_encodings['merge'], errors='backslashreplace')
						new_fname = _unicode_decode(new_fname,
							encoding=_encodings['merge'], errors='replace')
						new_fpath = os.path.join(parent, new_fname)
						os.rename(fpath, new_fpath)
						unicode_error = True
						unicode_errors.append(new_fpath[srcroot_len:])
						fname = new_fname
						fpath = new_fpath
					else:
						fpath = os.path.join(parent, fname)

					relative_path = fpath[srcroot_len:]

					if "\n" in relative_path:
						paths_with_newlines.append(relative_path)

					file_mode = os.lstat(fpath).st_mode
					if stat.S_ISREG(file_mode):
						myfilelist.append(relative_path)
					elif stat.S_ISLNK(file_mode):
						# Note: os.walk puts symlinks to directories in the "dirs"
						# list and it does not traverse them since that could lead
						# to an infinite recursion loop.
						mylinklist.append(relative_path)

				if unicode_error:
					break

			if not unicode_error:
				break

		if unicode_errors:
			eerror(portage._merge_unicode_error(unicode_errors))

		if paths_with_newlines:
			msg = []
			msg.append(_("This package installs one or more files containing a newline (\\n) character:"))
			msg.append("")
			paths_with_newlines.sort()
			for f in paths_with_newlines:
				msg.append("\t/%s" % (f.replace("\n", "\\n")))
			msg.append("")
			msg.append(_("package %s NOT merged") % self.mycpv)
			msg.append("")
			eerror(msg)
			return 1

		# If there are no files to merge, and an installed package in the same
		# slot has files, it probably means that something went wrong.
		if self.settings.get("PORTAGE_PACKAGE_EMPTY_ABORT") == "1" and \
			not myfilelist and not mylinklist and others_in_slot:
			installed_files = None
			for other_dblink in others_in_slot:
				installed_files = other_dblink.getcontents()
				if not installed_files:
					continue
				from textwrap import wrap
				wrap_width = 72
				msg = []
				d = {
					"new_cpv":self.mycpv,
					"old_cpv":other_dblink.mycpv
				}
				msg.extend(wrap(_("The '%(new_cpv)s' package will not install "
					"any files, but the currently installed '%(old_cpv)s'"
					" package has the following files: ") % d, wrap_width))
				msg.append("")
				msg.extend(sorted(installed_files))
				msg.append("")
				msg.append(_("package %s NOT merged") % self.mycpv)
				msg.append("")
				msg.extend(wrap(
					_("Manually run `emerge --unmerge =%s` if you "
					"really want to remove the above files. Set "
					"PORTAGE_PACKAGE_EMPTY_ABORT=\"0\" in "
					"/etc/make.conf if you do not want to "
					"abort in cases like this.") % other_dblink.mycpv,
					wrap_width))
				eerror(msg)
			if installed_files:
				return 1

		# check for package collisions
		blockers = None
		if self._blockers is not None:
			# This is only supposed to be called when
			# the vdb is locked, like it is here.
			blockers = self._blockers()
		if blockers is None:
			blockers = []
		collisions, plib_collisions = \
			self._collision_protect(srcroot, destroot,
			others_in_slot + blockers, myfilelist + mylinklist)

		# Make sure the ebuild environment is initialized and that ${T}/elog
		# exists for logging of collision-protect eerror messages.
		if myebuild is None:
			myebuild = os.path.join(inforoot, self.pkg + ".ebuild")
		doebuild_environment(myebuild, "preinst", destroot,
			self.settings, 0, 0, mydbapi)
		prepare_build_dirs(destroot, self.settings, cleanup)

		if collisions:
			collision_protect = "collision-protect" in self.settings.features
			protect_owned = "protect-owned" in self.settings.features
			msg = _("This package will overwrite one or more files that"
			" may belong to other packages (see list below).")
			if not (collision_protect or protect_owned):
				msg += _(" Add either \"collision-protect\" or" 
				" \"protect-owned\" to FEATURES in"
				" make.conf if you would like the merge to abort"
				" in cases like this. See the make.conf man page for"
				" more information about these features.")
			if self.settings.get("PORTAGE_QUIET") != "1":
				msg += _(" You can use a command such as"
				" `portageq owners / <filename>` to identify the"
				" installed package that owns a file. If portageq"
				" reports that only one package owns a file then do NOT"
				" file a bug report. A bug report is only useful if it"
				" identifies at least two or more packages that are known"
				" to install the same file(s)."
				" If a collision occurs and you"
				" can not explain where the file came from then you"
				" should simply ignore the collision since there is not"
				" enough information to determine if a real problem"
				" exists. Please do NOT file a bug report at"
				" http://bugs.gentoo.org unless you report exactly which"
				" two packages install the same file(s). Once again,"
				" please do NOT file a bug report unless you have"
				" completely understood the above message.")

			self.settings["EBUILD_PHASE"] = "preinst"
			from textwrap import wrap
			msg = wrap(msg, 70)
			if collision_protect:
				msg.append("")
				msg.append(_("package %s NOT merged") % self.settings.mycpv)
			msg.append("")
			msg.append(_("Detected file collision(s):"))
			msg.append("")

			for f in collisions:
				msg.append("\t%s" % \
					os.path.join(destroot, f.lstrip(os.path.sep)))

			eerror(msg)

			owners = None
			if collision_protect or protect_owned:
				msg = []
				msg.append("")
				msg.append(_("Searching all installed"
					" packages for file collisions..."))
				msg.append("")
				msg.append(_("Press Ctrl-C to Stop"))
				msg.append("")
				eerror(msg)

				if len(collisions) > 20:
					# get_owners is slow for large numbers of files, so
					# don't look them all up.
					collisions = collisions[:20]
				owners = self.vartree.dbapi._owners.get_owners(collisions)
				self.vartree.dbapi.flush_cache()

				for pkg, owned_files in owners.items():
					cpv = pkg.mycpv
					msg = []
					msg.append("%s" % cpv)
					for f in sorted(owned_files):
						msg.append("\t%s" % os.path.join(destroot,
							f.lstrip(os.path.sep)))
					msg.append("")
					eerror(msg)

				if not owners:
					eerror([_("None of the installed"
						" packages claim the file(s)."), ""])

			# The explanation about the collision and how to solve
			# it may not be visible via a scrollback buffer, especially
			# if the number of file collisions is large. Therefore,
			# show a summary at the end.
			if collision_protect:
				msg = _("Package '%s' NOT merged due to file collisions.") % \
					self.settings.mycpv
			elif protect_owned and owners:
				msg = _("Package '%s' NOT merged due to file collisions.") % \
					self.settings.mycpv
			else:
				msg = _("Package '%s' merged despite file collisions.") % \
					self.settings.mycpv
			msg += _(" If necessary, refer to your elog "
				"messages for the whole content of the above message.")
			eerror(wrap(msg, 70))

			if collision_protect or (protect_owned and owners):
				return 1

		# The merge process may move files out of the image directory,
		# which causes invalidation of the .installed flag.
		try:
			os.unlink(os.path.join(
				os.path.dirname(normalize_path(srcroot)), ".installed"))
		except OSError as e:
			if e.errno != errno.ENOENT:
				raise
			del e

		self.dbdir = self.dbtmpdir
		self.delete()
		ensure_dirs(self.dbtmpdir)

		# run preinst script
		if scheduler is None:
			showMessage(_(">>> Merging %(cpv)s to %(destroot)s\n") % {"cpv":self.mycpv, "destroot":destroot})
			a = doebuild(myebuild, "preinst", destroot, self.settings,
				use_cache=0, tree=self.treetype, mydbapi=mydbapi,
				vartree=self.vartree)
		else:
			a = scheduler.dblinkEbuildPhase(
				self, mydbapi, myebuild, "preinst")

		# XXX: Decide how to handle failures here.
		if a != os.EX_OK:
			showMessage(_("!!! FAILED preinst: ")+str(a)+"\n",
				level=logging.ERROR, noiselevel=-1)
			return a

		# copy "info" files (like SLOT, CFLAGS, etc.) into the database
		for x in os.listdir(inforoot):
			self.copyfile(inforoot+"/"+x)

		# write local package counter for recording
		counter = self.vartree.dbapi.counter_tick(self.myroot, mycpv=self.mycpv)
		codecs.open(_unicode_encode(os.path.join(self.dbtmpdir, 'COUNTER'),
			encoding=_encodings['fs'], errors='strict'),
			'w', encoding=_encodings['repo.content'], errors='backslashreplace'
			).write(str(counter))

		# open CONTENTS file (possibly overwriting old one) for recording
		outfile = codecs.open(_unicode_encode(
			os.path.join(self.dbtmpdir, 'CONTENTS'),
			encoding=_encodings['fs'], errors='strict'),
			mode='w', encoding=_encodings['repo.content'],
			errors='backslashreplace')

		self.updateprotect()

		#if we have a file containing previously-merged config file md5sums, grab it.
		conf_mem_file = os.path.join(destroot, CONFIG_MEMORY_FILE)
		cfgfiledict = grabdict(conf_mem_file)
		cfgfiledict_orig = cfgfiledict.copy()
		if "NOCONFMEM" in self.settings:
			cfgfiledict["IGNORE"]=1
		else:
			cfgfiledict["IGNORE"]=0

		# Always behave like --noconfmem is enabled for downgrades
		# so that people who don't know about this option are less
		# likely to get confused when doing upgrade/downgrade cycles.
		pv_split = catpkgsplit(self.mycpv)[1:]
		for other in others_in_slot:
			if pkgcmp(pv_split, catpkgsplit(other.mycpv)[1:]) < 0:
				cfgfiledict["IGNORE"] = 1
				break

		# Don't bump mtimes on merge since some application require
		# preservation of timestamps.  This means that the unmerge phase must
		# check to see if file belongs to an installed instance in the same
		# slot.
		mymtime = None

		# set umask to 0 for merging; back up umask, save old one in prevmask (since this is a global change)
		prevmask = os.umask(0)
		secondhand = []

		# we do a first merge; this will recurse through all files in our srcroot but also build up a
		# "second hand" of symlinks to merge later
		if self.mergeme(srcroot, destroot, outfile, secondhand, EPREFIX_LSTRIP, cfgfiledict, mymtime):
			return 1

		# now, it's time for dealing our second hand; we'll loop until we can't merge anymore.	The rest are
		# broken symlinks.  We'll merge them too.
		lastlen = 0
		while len(secondhand) and len(secondhand)!=lastlen:
			# clear the thirdhand.	Anything from our second hand that
			# couldn't get merged will be added to thirdhand.

			thirdhand = []
			if self.mergeme(srcroot, destroot, outfile, thirdhand,
				secondhand, cfgfiledict, mymtime):
				return 1

			#swap hands
			lastlen = len(secondhand)

			# our thirdhand now becomes our secondhand.  It's ok to throw
			# away secondhand since thirdhand contains all the stuff that
			# couldn't be merged.
			secondhand = thirdhand

		if len(secondhand):
			# force merge of remaining symlinks (broken or circular; oh well)
			if self.mergeme(srcroot, destroot, outfile, None,
				secondhand, cfgfiledict, mymtime):
				return 1
		self._md5_merge_map.clear()

		#restore umask
		os.umask(prevmask)

		#if we opened it, close it
		outfile.flush()
		outfile.close()

		# write out our collection of md5sums
		cfgfiledict.pop("IGNORE", None)
		if cfgfiledict != cfgfiledict_orig:
			ensure_dirs(os.path.dirname(conf_mem_file),
				gid=portage_gid, mode=0o2750, mask=0o2)
			writedict(cfgfiledict, conf_mem_file)

		# These caches are populated during collision-protect and the data
		# they contain is now invalid. It's very important to invalidate
		# the contents_inodes cache so that FEATURES=unmerge-orphans
		# doesn't unmerge anything that belongs to this package that has
		# just been merged.
		for dblnk in others_in_slot:
			dblnk._clear_contents_cache()
		self._clear_contents_cache()

		linkmap = self.vartree.dbapi.linkmap
		self._linkmap_rebuild(include_file=os.path.join(inforoot,
			linkmap._needed_aux_key))

		# Preserve old libs if they are still in use
		preserve_paths = self._find_libs_to_preserve()
		if preserve_paths:
			self._add_preserve_libs_to_contents(preserve_paths)

		# If portage is reinstalling itself, remove the old
		# version now since we want to use the temporary
		# PORTAGE_BIN_PATH that will be removed when we return.
		reinstall_self = False
		if self.myroot == "/" and \
			match_from_list(PORTAGE_PACKAGE_ATOM, [self.mycpv]):
			reinstall_self = True

		if scheduler is None:
			def emerge_log(msg):
				pass
		else:
			emerge_log = scheduler.dblinkEmergeLog

		autoclean = self.settings.get("AUTOCLEAN", "yes") == "yes"

		if autoclean:
			emerge_log(_(" >>> AUTOCLEAN: %s") % (slot_atom,))

		others_in_slot.append(self)  # self has just been merged
		for dblnk in list(others_in_slot):
			if dblnk is self:
				continue
			if not (autoclean or dblnk.mycpv == self.mycpv or reinstall_self):
				continue
			showMessage(_(">>> Safely unmerging already-installed instance...\n"))
			emerge_log(_(" === Unmerging... (%s)") % (dblnk.mycpv,))
			others_in_slot.remove(dblnk) # dblnk will unmerge itself now
			dblnk._linkmap_broken = self._linkmap_broken
			dblnk.settings["REPLACED_BY_VERSION"] = portage.versions.cpv_getversion(self.mycpv)
			dblnk.settings.backup_changes("REPLACED_BY_VERSION")
			unmerge_rval = dblnk.unmerge(trimworld=0,
				ldpath_mtimes=prev_mtimes, others_in_slot=others_in_slot)

			if unmerge_rval == os.EX_OK:
				emerge_log(_(" >>> unmerge success: %s") % (dblnk.mycpv,))
			else:
				emerge_log(_(" !!! unmerge FAILURE: %s") % (dblnk.mycpv,))

			# TODO: Check status and abort if necessary.
			dblnk.delete()
			showMessage(_(">>> Original instance of package unmerged safely.\n"))

		if len(others_in_slot) > 1:
			showMessage(colorize("WARN", _("WARNING:"))
				+ _(" AUTOCLEAN is disabled.  This can cause serious"
				" problems due to overlapping packages.\n"),
				level=logging.WARN, noiselevel=-1)

		# We hold both directory locks.
		self.dbdir = self.dbpkgdir
		self.delete()
		_movefile(self.dbtmpdir, self.dbpkgdir, mysettings=self.settings)

		# keep track of the libs we preserved
		if preserve_paths:
			self.vartree.dbapi.plib_registry.register(self.mycpv,
				slot, counter, sorted(preserve_paths))

		# Check for file collisions with blocking packages
		# and remove any colliding files from their CONTENTS
		# since they now belong to this package.
		self._clear_contents_cache()
		contents = self.getcontents()
		destroot_len = len(destroot) - 1
		for blocker in blockers:
			self.vartree.dbapi.removeFromContents(blocker, iter(contents),
				relative_paths=False)

		# Unregister any preserved libs that this package has overwritten
		# and update the contents of the packages that owned them.
		plib_registry = self.vartree.dbapi.plib_registry
		plib_dict = plib_registry.getPreservedLibs()
		for cpv, paths in plib_collisions.items():
			if cpv not in plib_dict:
				continue
			if cpv == self.mycpv:
				continue
			try:
				slot, counter = self.vartree.dbapi.aux_get(
					cpv, ["SLOT", "COUNTER"])
			except KeyError:
				continue
			remaining = [f for f in plib_dict[cpv] if f not in paths]
			plib_registry.register(cpv, slot, counter, remaining)
			self.vartree.dbapi.removeFromContents(cpv, paths)

		self.vartree.dbapi._add(self)
		contents = self.getcontents()

		#do postinst script
		self.settings["PORTAGE_UPDATE_ENV"] = \
			os.path.join(self.dbpkgdir, "environment.bz2")
		self.settings.backup_changes("PORTAGE_UPDATE_ENV")
		try:
			if scheduler is None:
				a = doebuild(myebuild, "postinst", destroot, self.settings,
					use_cache=0, tree=self.treetype, mydbapi=mydbapi,
					vartree=self.vartree)
				if a == os.EX_OK:
					showMessage(_(">>> %s merged.\n") % self.mycpv)
			else:
				a = scheduler.dblinkEbuildPhase(
					self, mydbapi, myebuild, "postinst")
		finally:
			self.settings.pop("PORTAGE_UPDATE_ENV", None)

		if a != os.EX_OK:
			# It's stupid to bail out here, so keep going regardless of
			# phase return code.
			showMessage(_("!!! FAILED postinst: ")+str(a)+"\n",
				level=logging.ERROR, noiselevel=-1)

		downgrade = False
		for v in otherversions:
			if pkgcmp(catpkgsplit(self.pkg)[1:], catpkgsplit(v)[1:]) < 0:
				downgrade = True

		#update environment settings, library paths. DO NOT change symlinks.
		env_update(makelinks=(not downgrade),
			target_root=self.settings["ROOT"], prev_mtimes=prev_mtimes,
			contents=contents, env=self.settings.environ(),
			writemsg_level=self._display_merge)

		# For gcc upgrades, preserved libs have to be removed after the
		# the library path has been updated.
		self._linkmap_rebuild()
		cpv_lib_map = self._find_unused_preserved_libs()
		if cpv_lib_map:
			self._remove_preserved_libs(cpv_lib_map)
			for cpv, removed in cpv_lib_map.items():
				if not self.vartree.dbapi.cpv_exists(cpv):
					continue
				self.vartree.dbapi.removeFromContents(cpv, removed)

		return os.EX_OK

	def _new_backup_path(self, p):
		"""
		The works for any type path, such as a regular file, symlink,
		or directory. The parent directory is assumed to exist.
		The returned filename is of the form p + '.backup.' + x, where
		x guarantees that the returned path does not exist yet.
		"""
		os = _os_merge

		x = -1
		while True:
			x += 1
			backup_p = p + '.backup.' + str(x).rjust(4, '0')
			try:
				os.lstat(backup_p)
			except OSError:
				break

		return backup_p

	def mergeme(self, srcroot, destroot, outfile, secondhand, stufftomerge, cfgfiledict, thismtime):
		"""
		
		This function handles actual merging of the package contents to the livefs.
		It also handles config protection.
		
		@param srcroot: Where are we copying files from (usually ${D})
		@type srcroot: String (Path)
		@param destroot: Typically ${ROOT}
		@type destroot: String (Path)
		@param outfile: File to log operations to
		@type outfile: File Object
		@param secondhand: A set of items to merge in pass two (usually
		or symlinks that point to non-existing files that may get merged later)
		@type secondhand: List
		@param stufftomerge: Either a diretory to merge, or a list of items.
		@type stufftomerge: String or List
		@param cfgfiledict: { File:mtime } mapping for config_protected files
		@type cfgfiledict: Dictionary
		@param thismtime: The current time (typically long(time.time())
		@type thismtime: Long
		@rtype: None or Boolean
		@returns:
		1. True on failure
		2. None otherwise
		
		"""

		showMessage = self._display_merge
		writemsg = self._display_merge
		scheduler = self._scheduler

		os = _os_merge
		sep = os.sep
		join = os.path.join
		srcroot = normalize_path(srcroot).rstrip(sep) + sep
		destroot = normalize_path(destroot).rstrip(sep) + sep
		
		# this is supposed to merge a list of files.  There will be 2 forms of argument passing.
		if isinstance(stufftomerge, basestring):
			#A directory is specified.  Figure out protection paths, listdir() it and process it.
			mergelist = os.listdir(join(srcroot, stufftomerge))
			offset = stufftomerge
		else:
			mergelist = stufftomerge
			offset = ""

		for i, x in enumerate(mergelist):

			if scheduler is not None and \
				0 == i % self._file_merge_yield_interval:
				scheduler.scheduleYield()

			mysrc = join(srcroot, offset, x)
			mydest = join(destroot, offset, x)
			# myrealdest is mydest without the $ROOT prefix (makes a difference if ROOT!="/")
			myrealdest = join(sep, offset, x)
			# stat file once, test using S_* macros many times (faster that way)
			mystat = os.lstat(mysrc)
			mymode = mystat[stat.ST_MODE]
			# handy variables; mydest is the target object on the live filesystems;
			# mysrc is the source object in the temporary install dir
			try:
				mydstat = os.lstat(mydest)
				mydmode = mydstat.st_mode
			except OSError as e:
				if e.errno != errno.ENOENT:
					raise
				del e
				#dest file doesn't exist
				mydstat = None
				mydmode = None

			if stat.S_ISLNK(mymode):
				# we are merging a symbolic link
				myabsto = abssymlink(mysrc)
				if myabsto.startswith(srcroot):
					myabsto = myabsto[len(srcroot):]
				myabsto = myabsto.lstrip(sep)
				myto = os.readlink(mysrc)
				if self.settings and self.settings["D"]:
					if myto.startswith(self.settings["D"]):
						myto = myto[len(self.settings["D"]):]
				# myrealto contains the path of the real file to which this symlink points.
				# we can simply test for existence of this file to see if the target has been merged yet
				myrealto = normalize_path(os.path.join(destroot, myabsto))
				if mydmode!=None:
					#destination exists
					if not stat.S_ISLNK(mydmode):
						if stat.S_ISDIR(mydmode):
							# directory in the way: we can't merge a symlink over a directory
							# we won't merge this, continue with next file...
							continue

						if os.path.exists(mysrc) and stat.S_ISDIR(os.stat(mysrc)[stat.ST_MODE]):
							# Kill file blocking installation of symlink to dir #71787
							pass
						elif self.isprotected(mydest):
							# Use md5 of the target in ${D} if it exists...
							try:
								newmd5 = perform_md5(join(srcroot, myabsto))
							except FileNotFound:
								# Maybe the target is merged already.
								try:
									newmd5 = perform_md5(myrealto)
								except FileNotFound:
									newmd5 = None
							mydest = new_protect_filename(mydest, newmd5=newmd5)

				# if secondhand is None it means we're operating in "force" mode and should not create a second hand.
				if (secondhand != None) and (not os.path.exists(myrealto)):
					# either the target directory doesn't exist yet or the target file doesn't exist -- or
					# the target is a broken symlink.  We will add this file to our "second hand" and merge
					# it later.
					secondhand.append(mysrc[len(srcroot):])
					continue
				# unlinking no longer necessary; "movefile" will overwrite symlinks atomically and correctly
				mymtime = movefile(mysrc, mydest, newmtime=thismtime,
					sstat=mystat, mysettings=self.settings,
					encoding=_encodings['merge'])
				if mymtime != None:
					showMessage(">>> %s -> %s\n" % (mydest, myto))
					outfile.write("sym "+myrealdest+" -> "+myto+" "+str(mymtime)+"\n")
				else:
					showMessage(_("!!! Failed to move file.\n"),
						level=logging.ERROR, noiselevel=-1)
					showMessage("!!! %s -> %s\n" % (mydest, myto),
						level=logging.ERROR, noiselevel=-1)
					return 1
			elif stat.S_ISDIR(mymode):
				# we are merging a directory
				if mydmode != None:
					# destination exists

					if bsd_chflags:
						# Save then clear flags on dest.
						dflags = mydstat.st_flags
						if dflags != 0:
							bsd_chflags.lchflags(mydest, 0)

					if not os.access(mydest, os.W_OK):
						pkgstuff = pkgsplit(self.pkg)
						writemsg(_("\n!!! Cannot write to '%s'.\n") % mydest, noiselevel=-1)
						writemsg(_("!!! Please check permissions and directories for broken symlinks.\n"))
						writemsg(_("!!! You may start the merge process again by using ebuild:\n"))
						writemsg("!!! ebuild "+self.settings["PORTDIR"]+"/"+self.cat+"/"+pkgstuff[0]+"/"+self.pkg+".ebuild merge\n")
						writemsg(_("!!! And finish by running this: env-update\n\n"))
						return 1

					if stat.S_ISDIR(mydmode) or \
						(stat.S_ISLNK(mydmode) and os.path.isdir(mydest)):
						# a symlink to an existing directory will work for us; keep it:
						showMessage("--- %s/\n" % mydest)
						if bsd_chflags:
							bsd_chflags.lchflags(mydest, dflags)
					else:
						# a non-directory and non-symlink-to-directory.  Won't work for us.  Move out of the way.
						backup_dest = self._new_backup_path(mydest)
						msg = []
						msg.append("")
						msg.append("Installation of a directory is blocked by a file:")
						msg.append("  '%s'" % mydest)
						msg.append("This file will be renamed to a different name:")
						msg.append("  '%s'" % backup_dest)
						msg.append("")
						self._eerror("preinst", msg)
						if movefile(mydest, backup_dest,
							mysettings=self.settings,
							encoding=_encodings['merge']) is None:
							return 1
						showMessage(_("bak %s %s.backup\n") % (mydest, mydest),
							level=logging.ERROR, noiselevel=-1)
						#now create our directory
						if self.settings.selinux_enabled():
							_selinux_merge.mkdir(mydest, mysrc)
						else:
							os.mkdir(mydest)
						if bsd_chflags:
							bsd_chflags.lchflags(mydest, dflags)
						os.chmod(mydest, mystat[0])
						os.chown(mydest, mystat[4], mystat[5])
						showMessage(">>> %s/\n" % mydest)
				else:
					#destination doesn't exist
					if self.settings.selinux_enabled():
						_selinux_merge.mkdir(mydest, mysrc)
					else:
						os.mkdir(mydest)
					os.chmod(mydest, mystat[0])
					os.chown(mydest, mystat[4], mystat[5])
					showMessage(">>> %s/\n" % mydest)
				outfile.write("dir "+myrealdest+"\n")
				# recurse and merge this directory
				if self.mergeme(srcroot, destroot, outfile, secondhand,
					join(offset, x), cfgfiledict, thismtime):
					return 1
			elif stat.S_ISREG(mymode):
				# we are merging a regular file
				mymd5 = perform_md5(mysrc, calc_prelink=1)
				# calculate config file protection stuff
				mydestdir = os.path.dirname(mydest)
				moveme = 1
				zing = "!!!"
				mymtime = None
				protected = self.isprotected(mydest)
				if mydmode != None:
					# destination file exists
					
					if stat.S_ISDIR(mydmode):
						# install of destination is blocked by an existing directory with the same name
						newdest = self._new_backup_path(mydest)
						msg = []
						msg.append("")
						msg.append("Installation of a regular file is blocked by a directory:")
						msg.append("  '%s'" % mydest)
						msg.append("This file will be merged with a different name:")
						msg.append("  '%s'" % newdest)
						msg.append("")
						self._eerror("preinst", msg)
						mydest = newdest

					elif stat.S_ISREG(mydmode) or (stat.S_ISLNK(mydmode) and os.path.exists(mydest) and stat.S_ISREG(os.stat(mydest)[stat.ST_MODE])):
						# install of destination is blocked by an existing regular file,
						# or by a symlink to an existing regular file;
						# now, config file management may come into play.
						# we only need to tweak mydest if cfg file management is in play.
						if protected:
							# we have a protection path; enable config file management.
							cfgprot = 0
							destmd5 = perform_md5(mydest, calc_prelink=1)
							if mymd5 == destmd5:
								#file already in place; simply update mtimes of destination
								moveme = 1
							else:
								if mymd5 == cfgfiledict.get(myrealdest, [None])[0]:
									""" An identical update has previously been
									merged.  Skip it unless the user has chosen
									--noconfmem."""
									moveme = cfgfiledict["IGNORE"]
									cfgprot = cfgfiledict["IGNORE"]
									if not moveme:
										zing = "---"
										mymtime = mystat[stat.ST_MTIME]
								else:
									moveme = 1
									cfgprot = 1
							if moveme:
								# Merging a new file, so update confmem.
								cfgfiledict[myrealdest] = [mymd5]
							elif destmd5 == cfgfiledict.get(myrealdest, [None])[0]:
								"""A previously remembered update has been
								accepted, so it is removed from confmem."""
								del cfgfiledict[myrealdest]

							if cfgprot:
								mydest = new_protect_filename(mydest, newmd5=mymd5)

				# whether config protection or not, we merge the new file the
				# same way.  Unless moveme=0 (blocking directory)
				if moveme:
					# Do not hardlink files unless they are in the same
					# directory, since otherwise tar may not be able to
					# extract a tarball of the resulting hardlinks due to
					# 'Invalid cross-device link' errors (depends on layout of
					# mount points). Also, don't hardlink zero-byte files since
					# it doesn't save any space, and don't hardlink
					# CONFIG_PROTECTed files since config files shouldn't be
					# hardlinked to eachother (for example, shadow installs
					# several identical config files inside /etc/pam.d/).
					parent_dir = os.path.dirname(myrealdest)
					hardlink_key = (parent_dir, mymd5, mystat.st_size,
						mystat.st_mode, mystat.st_uid, mystat.st_gid)

					hardlink_candidates = None
					if not protected and mystat.st_size != 0:
						hardlink_candidates = self._md5_merge_map.get(hardlink_key)
						if hardlink_candidates is None:
							hardlink_candidates = []
							self._md5_merge_map[hardlink_key] = hardlink_candidates

					mymtime = movefile(mysrc, mydest, newmtime=thismtime,
						sstat=mystat, mysettings=self.settings,
						hardlink_candidates=hardlink_candidates,
						encoding=_encodings['merge'])
					if mymtime is None:
						return 1
					if hardlink_candidates is not None:
						hardlink_candidates.append(mydest)
					zing = ">>>"

				if mymtime != None:
					outfile.write("obj "+myrealdest+" "+mymd5+" "+str(mymtime)+"\n")
				showMessage("%s %s\n" % (zing,mydest))
			else:
				# we are merging a fifo or device node
				zing = "!!!"
				if mydmode is None:
					# destination doesn't exist
					if movefile(mysrc, mydest, newmtime=thismtime,
						sstat=mystat, mysettings=self.settings,
						encoding=_encodings['merge']) is not None:
						zing = ">>>"
					else:
						return 1
				if stat.S_ISFIFO(mymode):
					outfile.write("fif %s\n" % myrealdest)
				else:
					outfile.write("dev %s\n" % myrealdest)
				showMessage(zing + " " + mydest + "\n")

	def merge(self, mergeroot, inforoot, myroot, myebuild=None, cleanup=0,
		mydbapi=None, prev_mtimes=None):
		"""
		If portage is reinstalling itself, create temporary
		copies of PORTAGE_BIN_PATH and PORTAGE_PYM_PATH in order
		to avoid relying on the new versions which may be
		incompatible. Register an atexit hook to clean up the
		temporary directories. Pre-load elog modules here since
		we won't be able to later if they get unmerged (happens
		when namespace changes).
		"""
		if self.vartree.dbapi._categories is not None:
			self.vartree.dbapi._categories = None
		if self.myroot == "/" and \
			match_from_list(PORTAGE_PACKAGE_ATOM, [self.mycpv]) and \
			not self.vartree.dbapi.cpv_exists(self.mycpv):
			# Load lazily referenced portage submodules into memory,
			# so imports won't fail during portage upgrade/downgrade.
			portage.proxy.lazyimport._preload_portage_submodules()
			settings = self.settings
			base_path_orig = os.path.dirname(settings["PORTAGE_BIN_PATH"])
			from tempfile import mkdtemp

			# Make the temp directory inside PORTAGE_TMPDIR since, unlike
			# /tmp, it can't be mounted with the "noexec" option.
			base_path_tmp = mkdtemp("", "._portage_reinstall_.",
				settings["PORTAGE_TMPDIR"])
			from portage.process import atexit_register
			atexit_register(shutil.rmtree, base_path_tmp)
			dir_perms = 0o755
			for subdir in "bin", "pym":
				var_name = "PORTAGE_%s_PATH" % subdir.upper()
				var_orig = settings[var_name]
				var_new = os.path.join(base_path_tmp, subdir)
				settings[var_name] = var_new
				settings.backup_changes(var_name)
				shutil.copytree(var_orig, var_new, symlinks=True)
				os.chmod(var_new, dir_perms)
			os.chmod(base_path_tmp, dir_perms)
			# This serves so pre-load the modules.
			elog_process(self.mycpv, self.settings)

		return self._merge(mergeroot, inforoot,
				myroot, myebuild=myebuild, cleanup=cleanup,
				mydbapi=mydbapi, prev_mtimes=prev_mtimes)

	def _merge(self, mergeroot, inforoot, myroot, myebuild=None, cleanup=0,
		mydbapi=None, prev_mtimes=None):
		retval = -1
		self.lockdb()
		self.vartree.dbapi._bump_mtime(self.mycpv)
		try:
			self.vartree.dbapi.plib_registry.load()
			self.vartree.dbapi.plib_registry.pruneNonExisting()
			retval = self.treewalk(mergeroot, myroot, inforoot, myebuild,
				cleanup=cleanup, mydbapi=mydbapi, prev_mtimes=prev_mtimes)

			# If PORTAGE_BUILDDIR doesn't exist, then it probably means
			# fail-clean is enabled, and the success/die hooks have
			# already been called by _emerge.EbuildPhase (via
			# self._scheduler.dblinkEbuildPhase) prior to cleaning.
			if os.path.isdir(self.settings['PORTAGE_BUILDDIR']):

				if retval == os.EX_OK:
					phase = 'success_hooks'
				else:
					phase = 'die_hooks'

				if self._scheduler is None:
					_spawn_misc_sh(self.settings, [phase],
						phase=phase)
				else:
					self._scheduler.dblinkEbuildPhase(
						self, mydbapi, myebuild, phase)

				elog_process(self.mycpv, self.settings)

				if 'noclean' not in self.settings.features and \
					(retval == os.EX_OK or \
					'fail-clean' in self.settings.features):
					if myebuild is None:
						myebuild = os.path.join(inforoot, self.pkg + ".ebuild")

					if self._scheduler is None:
						doebuild(myebuild, "clean", myroot,
							self.settings, tree=self.treetype,
							mydbapi=mydbapi, vartree=self.vartree)
					else:
						self._scheduler.dblinkEbuildPhase(
							self, mydbapi, myebuild, "clean")

		finally:
			self.vartree.dbapi.linkmap._clear_cache()
			self.unlockdb()
			self.vartree.dbapi._bump_mtime(self.mycpv)
		return retval

	def getstring(self,name):
		"returns contents of a file with whitespace converted to spaces"
		if not os.path.exists(self.dbdir+"/"+name):
			return ""
		mydata = codecs.open(
			_unicode_encode(os.path.join(self.dbdir, name),
			encoding=_encodings['fs'], errors='strict'),
			mode='r', encoding=_encodings['repo.content'], errors='replace'
			).read().split()
		return " ".join(mydata)

	def copyfile(self,fname):
		shutil.copyfile(fname,self.dbdir+"/"+os.path.basename(fname))

	def getfile(self,fname):
		if not os.path.exists(self.dbdir+"/"+fname):
			return ""
		return codecs.open(_unicode_encode(os.path.join(self.dbdir, fname),
			encoding=_encodings['fs'], errors='strict'), 
			mode='r', encoding=_encodings['repo.content'], errors='replace'
			).read()

	def setfile(self,fname,data):
		kwargs = {}
		if fname == 'environment.bz2' or not isinstance(data, basestring):
			kwargs['mode'] = 'wb'
		else:
			kwargs['mode'] = 'w'
			kwargs['encoding'] = _encodings['repo.content']
		write_atomic(os.path.join(self.dbdir, fname), data, **kwargs)

	def getelements(self,ename):
		if not os.path.exists(self.dbdir+"/"+ename):
			return []
		mylines = codecs.open(_unicode_encode(
			os.path.join(self.dbdir, ename),
			encoding=_encodings['fs'], errors='strict'),
			mode='r', encoding=_encodings['repo.content'], errors='replace'
			).readlines()
		myreturn = []
		for x in mylines:
			for y in x[:-1].split():
				myreturn.append(y)
		return myreturn

	def setelements(self,mylist,ename):
		myelement = codecs.open(_unicode_encode(
			os.path.join(self.dbdir, ename),
			encoding=_encodings['fs'], errors='strict'),
			mode='w', encoding=_encodings['repo.content'],
			errors='backslashreplace')
		for x in mylist:
			myelement.write(x+"\n")
		myelement.close()

	def isregular(self):
		"Is this a regular package (does it have a CATEGORY file?  A dblink can be virtual *and* regular)"
		return os.path.exists(os.path.join(self.dbdir, "CATEGORY"))

def merge(mycat, mypkg, pkgloc, infloc, myroot, mysettings, myebuild=None,
	mytree=None, mydbapi=None, vartree=None, prev_mtimes=None, blockers=None,
	scheduler=None):
	if not os.access(myroot + EPREFIX_LSTRIP, os.W_OK):
		writemsg(_("Permission denied: access('%s', W_OK)\n") % myroot + EPREFIX_LSTRIP,
			noiselevel=-1)
		return errno.EACCES
	mylink = dblink(mycat, mypkg, myroot, mysettings, treetype=mytree,
		vartree=vartree, blockers=blockers, scheduler=scheduler)
	return mylink.merge(pkgloc, infloc, myroot, myebuild,
		mydbapi=mydbapi, prev_mtimes=prev_mtimes)

def unmerge(cat, pkg, myroot, mysettings, mytrimworld=1, vartree=None,
	ldpath_mtimes=None, scheduler=None):
	mylink = dblink(cat, pkg, myroot, mysettings, treetype="vartree",
		vartree=vartree, scheduler=scheduler)
	vartree = mylink.vartree
	try:
		mylink.lockdb()
		if mylink.exists():
			vartree.dbapi.plib_registry.load()
			vartree.dbapi.plib_registry.pruneNonExisting()
			retval = mylink.unmerge(trimworld=mytrimworld, cleanup=1,
				ldpath_mtimes=ldpath_mtimes)
			if retval == os.EX_OK:
				mylink.delete()
			return retval
		return os.EX_OK
	finally:
		vartree.dbapi.linkmap._clear_cache()
		mylink.unlockdb()

def write_contents(contents, root, f):
	"""
	Write contents to any file like object. The file will be left open.
	"""
	root_len = len(root) - 1
	for filename in sorted(contents):
		entry_data = contents[filename]
		entry_type = entry_data[0]
		relative_filename = filename[root_len:]
		if entry_type == "obj":
			entry_type, mtime, md5sum = entry_data
			line = "%s %s %s %s\n" % \
				(entry_type, relative_filename, md5sum, mtime)
		elif entry_type == "sym":
			entry_type, mtime, link = entry_data
			line = "%s %s -> %s %s\n" % \
				(entry_type, relative_filename, link, mtime)
		else: # dir, dev, fif
			line = "%s %s\n" % (entry_type, relative_filename)
		f.write(line)

def tar_contents(contents, root, tar, protect=None, onProgress=None):
	os = _os_merge

	try:
		for x in contents:
			_unicode_encode(x,
				encoding=_encodings['merge'],
				errors='strict')
	except UnicodeEncodeError:
		# The package appears to have been merged with a
		# different value of sys.getfilesystemencoding(),
		# so fall back to utf_8 if appropriate.
		try:
			for x in contents:
				_unicode_encode(x,
					encoding=_encodings['fs'],
					errors='strict')
		except UnicodeEncodeError:
			pass
		else:
			os = portage.os

	from portage.util import normalize_path
	import tarfile
	root = normalize_path(root).rstrip(os.path.sep) + os.path.sep
	id_strings = {}
	maxval = len(contents)
	curval = 0
	if onProgress:
		onProgress(maxval, 0)
	paths = list(contents)
	paths.sort()
	for path in paths:
		curval += 1
		try:
			lst = os.lstat(path)
		except OSError as e:
			if e.errno != errno.ENOENT:
				raise
			del e
			if onProgress:
				onProgress(maxval, curval)
			continue
		contents_type = contents[path][0]
		if path.startswith(root):
			arcname = path[len(root):]
		else:
			raise ValueError("invalid root argument: '%s'" % root)
		live_path = path
		if 'dir' == contents_type and \
			not stat.S_ISDIR(lst.st_mode) and \
			os.path.isdir(live_path):
			# Even though this was a directory in the original ${D}, it exists
			# as a symlink to a directory in the live filesystem.  It must be
			# recorded as a real directory in the tar file to ensure that tar
			# can properly extract it's children.
			live_path = os.path.realpath(live_path)
		tarinfo = tar.gettarinfo(live_path, arcname)

		if stat.S_ISREG(lst.st_mode):
			# break hardlinks due to bug #185305
			tarinfo.type = tarfile.REGTYPE
			if protect and protect(path):
				# Create an empty file as a place holder in order to avoid
				# potential collision-protect issues.
				f = tempfile.TemporaryFile()
				f.write(_unicode_encode(
					"# empty file because --include-config=n " + \
					"when `quickpkg` was used\n"))
				f.flush()
				f.seek(0)
				tarinfo.size = os.fstat(f.fileno()).st_size
				tar.addfile(tarinfo, f)
				f.close()
			else:
				f = open(_unicode_encode(path,
					encoding=object.__getattribute__(os, '_encoding'),
					errors='strict'), 'rb')
				try:
					tar.addfile(tarinfo, f)
				finally:
					f.close()
		else:
			tar.addfile(tarinfo)
		if onProgress:
			onProgress(maxval, curval)<|MERGE_RESOLUTION|>--- conflicted
+++ resolved
@@ -31,12 +31,7 @@
 )
 
 from portage.const import CACHE_PATH, CONFIG_MEMORY_FILE, \
-<<<<<<< HEAD
 	PORTAGE_PACKAGE_ATOM, PRIVATE_PATH, VDB_PATH, EPREFIX, EPREFIX_LSTRIP, BASH_BINARY
-from portage.data import portage_gid, portage_uid, secpass
-=======
-	PORTAGE_PACKAGE_ATOM, PRIVATE_PATH, VDB_PATH
->>>>>>> 6dcb8b35
 from portage.dbapi import dbapi
 from portage.exception import CommandNotFound, \
 	InvalidData, InvalidPackageName, \
