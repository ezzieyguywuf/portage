# portage: Constants
# Copyright 1998-2009 Gentoo Foundation
# Distributed under the terms of the GNU General Public License v2

import os

# ===========================================================================
# START OF CONSTANTS -- START OF CONSTANTS -- START OF CONSTANTS -- START OF
# ===========================================================================

# There are two types of variables here which can easily be confused,
# resulting in arbitrary bugs, mainly exposed with an offset
# installation (Prefix).  The two types relate to the usage of
# config_root or target_root.
# The first, config_root (PORTAGE_CONFIGROOT), can be a path somewhere,
# from which all derived paths need to be relative (e.g.
# USER_CONFIG_PATH) without EPREFIX prepended in Prefix.  This means
# config_root can for instance be set to "$HOME/my/config".  Obviously,
# in such case it is not appropriate to prepend EPREFIX to derived
# constants.  The default value of config_root is EPREFIX (in non-Prefix
# the empty string) -- overriding the value loses the EPREFIX as one
# would expect.
# Second there is target_root (ROOT) which is used to install somewhere
# completely else, in Prefix of limited use.  Because this is an offset
# always given, the EPREFIX should always be applied in it.  Those
# constants (like VDB_PATH) are always absolute and hence DO have
# EPREFIX prepended in Prefix.
# The variables in this file are grouped by config_root, target_root.

# variables used with config_root (these need to be relative)
MAKE_CONF_FILE           = "etc/make.conf"
USER_CONFIG_PATH         = "etc/portage"
MODULES_FILE_PATH        = USER_CONFIG_PATH + "/modules"
CUSTOM_PROFILE_PATH      = USER_CONFIG_PATH + "/profile"
USER_VIRTUALS_FILE       = USER_CONFIG_PATH + "/virtuals"
EBUILD_SH_ENV_FILE       = USER_CONFIG_PATH + "/bashrc"
CUSTOM_MIRRORS_FILE      = USER_CONFIG_PATH + "/mirrors"
COLOR_MAP_FILE           = USER_CONFIG_PATH + "/color.map"
PROFILE_PATH             = "etc/make.profile"
MAKE_DEFAULTS_FILE       = PROFILE_PATH + "/make.defaults"  # FIXME: not used
DEPRECATED_PROFILE_FILE  = PROFILE_PATH + "/deprecated"

# variables used with targetroot (these need to be absolute, but not
# have a leading '/' since they are used directly with os.path.join)
VDB_PATH                 = "var/db/pkg"
CACHE_PATH               = "var/cache/edb"
PRIVATE_PATH             = "var/lib/portage"
WORLD_FILE               = PRIVATE_PATH + "/world"
WORLD_SETS_FILE          = PRIVATE_PATH + "/world_sets"
CONFIG_MEMORY_FILE       = PRIVATE_PATH + "/config"
NEWS_LIB_PATH            = "var/lib/gentoo"

# these variables are not used with target_root or config_root
DEPCACHE_PATH            = "/var/cache/edb/dep"
GLOBAL_CONFIG_PATH       = "/usr/share/portage/config"
PORTAGE_BASE_PATH        = os.path.join(os.sep, os.sep.join(__file__.split(os.sep)[:-3]))
PORTAGE_BIN_PATH         = PORTAGE_BASE_PATH + "/bin"
PORTAGE_PYM_PATH         = PORTAGE_BASE_PATH + "/pym"
LOCALE_DATA_PATH         = PORTAGE_BASE_PATH + "/locale"  # FIXME: not used
EBUILD_SH_BINARY         = PORTAGE_BIN_PATH + "/ebuild.sh"
MISC_SH_BINARY           = PORTAGE_BIN_PATH + "/misc-functions.sh"
SANDBOX_BINARY           = "/usr/bin/sandbox"
FAKEROOT_BINARY          = "/usr/bin/fakeroot"
BASH_BINARY              = "/bin/bash"
MOVE_BINARY              = "/bin/mv"
PRELINK_BINARY           = "/usr/sbin/prelink"

INVALID_ENV_FILE         = "/etc/spork/is/not/valid/profile.env"
REPO_NAME_FILE           = "repo_name"
REPO_NAME_LOC            = "profiles" + "/" + REPO_NAME_FILE

PORTAGE_PACKAGE_ATOM     = "sys-apps/portage"
LIBC_PACKAGE_ATOM        = "virtual/libc"

INCREMENTALS             = ("USE", "USE_EXPAND", "USE_EXPAND_HIDDEN",
                           "FEATURES", "ACCEPT_KEYWORDS",
                           "CONFIG_PROTECT_MASK", "CONFIG_PROTECT",
                           "PRELINK_PATH", "PRELINK_PATH_MASK",
<<<<<<< HEAD
                           "PROFILE_ONLY_VARIABLES","NO_AUTO_FLAG",
                           "MULTILIB_BINARIES")
EBUILD_PHASES            = ("setup", "unpack", "prepare", "configure",
=======
                           "PROFILE_ONLY_VARIABLES")
EBUILD_PHASES            = ("pretend", "setup", "unpack", "prepare", "configure",
>>>>>>> a0d55a7b
                           "compile", "test", "install",
                           "package", "preinst", "postinst","prerm", "postrm",
                           "nofetch", "config", "info", "other")

EAPI                     = 3

HASHING_BLOCKSIZE        = 32768
MANIFEST1_HASH_FUNCTIONS = ("MD5", "SHA256", "RMD160")
MANIFEST2_HASH_FUNCTIONS = ("SHA1", "SHA256", "RMD160")

MANIFEST1_REQUIRED_HASH  = "MD5"
MANIFEST2_REQUIRED_HASH  = "SHA1"

MANIFEST2_IDENTIFIERS    = ("AUX", "MISC", "DIST", "EBUILD")
# ===========================================================================
# END OF CONSTANTS -- END OF CONSTANTS -- END OF CONSTANTS -- END OF CONSTANT
# ===========================================================================<|MERGE_RESOLUTION|>--- conflicted
+++ resolved
@@ -76,14 +76,8 @@
                            "FEATURES", "ACCEPT_KEYWORDS",
                            "CONFIG_PROTECT_MASK", "CONFIG_PROTECT",
                            "PRELINK_PATH", "PRELINK_PATH_MASK",
-<<<<<<< HEAD
-                           "PROFILE_ONLY_VARIABLES","NO_AUTO_FLAG",
-                           "MULTILIB_BINARIES")
-EBUILD_PHASES            = ("setup", "unpack", "prepare", "configure",
-=======
                            "PROFILE_ONLY_VARIABLES")
 EBUILD_PHASES            = ("pretend", "setup", "unpack", "prepare", "configure",
->>>>>>> a0d55a7b
                            "compile", "test", "install",
                            "package", "preinst", "postinst","prerm", "postrm",
                            "nofetch", "config", "info", "other")
