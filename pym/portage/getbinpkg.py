--- conflicted
+++ resolved
@@ -324,11 +324,7 @@
 					break
 	
 	if (rc != 200) and (rc != 206):
-<<<<<<< HEAD
-		return None,rc,address+": "+str(response.status)+" "+str(response.reason)
-=======
 		return None, rc, "Server did not respond successfully (%s: %s)" % (str(response.status), str(response.reason))
->>>>>>> a862cc5d
 
 	if dest:
 		dest.write(response.read())
