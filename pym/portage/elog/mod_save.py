# elog/mod_save.py - elog dispatch module
# Copyright 2006-2011 Gentoo Foundation
# Distributed under the terms of the GNU General Public License v2

import io
import time
import portage
from portage import os
from portage import _encodings
from portage import _unicode_decode
from portage import _unicode_encode
from portage.data import portage_gid, portage_uid
from portage.package.ebuild.prepare_build_dirs import _ensure_log_subdirs
from portage.util import apply_permissions, ensure_dirs, normalize_path
from portage.const import EPREFIX_LSTRIP

def process(mysettings, key, logentries, fulltext):

	if mysettings.get("PORT_LOGDIR"):
		logdir = normalize_path(mysettings["PORT_LOGDIR"])
	else:
<<<<<<< HEAD
		logdir = os.path.join(os.sep, EPREFIX_LSTRIP, "var", "log", "portage")
=======
		logdir = os.path.join(os.sep, mysettings["EPREFIX"].lstrip(os.sep),
			"var", "log", "portage")
>>>>>>> 68462dac

	if not os.path.isdir(logdir):
		# Only initialize group/mode if the directory doesn't
		# exist, so that we don't override permissions if they
		# were previously set by the administrator.
		# NOTE: These permissions should be compatible with our
		# default logrotate config as discussed in bug 374287.
		uid = -1
		if portage.data.secpass >= 2:
			uid = portage_uid
		ensure_dirs(logdir, uid=uid, gid=portage_gid, mode=0o2770)

	cat = mysettings['CATEGORY']
	pf = mysettings['PF']

	elogfilename = pf + ":" + _unicode_decode(
		time.strftime("%Y%m%d-%H%M%S", time.gmtime(time.time())),
		encoding=_encodings['content'], errors='replace') + ".log"

	if "split-elog" in mysettings.features:
		log_subdir = os.path.join(logdir, "elog", cat)
		elogfilename = os.path.join(log_subdir, elogfilename)
	else:
		log_subdir = os.path.join(logdir, "elog")
		elogfilename = os.path.join(log_subdir, cat + ':' + elogfilename)
	_ensure_log_subdirs(logdir, log_subdir)

	elogfile = io.open(_unicode_encode(elogfilename,
		encoding=_encodings['fs'], errors='strict'),
		mode='w', encoding=_encodings['content'], errors='backslashreplace')
	elogfile.write(_unicode_decode(fulltext))
	elogfile.close()

	# Copy group permission bits from parent directory.
	elogdir_st = os.stat(log_subdir)
	elogdir_gid = elogdir_st.st_gid
	elogdir_grp_mode = 0o060 & elogdir_st.st_mode

	# Copy the uid from the parent directory if we have privileges
	# to do so, for compatibility with our default logrotate
	# config (see bug 378451). With the "su portage portage"
	# directive and logrotate-3.8.0, logrotate's chown call during
	# the compression phase will only succeed if the log file's uid
	# is portage_uid.
	logfile_uid = -1
	if portage.data.secpass >= 2:
		logfile_uid = elogdir_st.st_uid
	apply_permissions(elogfilename, uid=logfile_uid, gid=elogdir_gid,
		mode=elogdir_grp_mode, mask=0)

	return elogfilename<|MERGE_RESOLUTION|>--- conflicted
+++ resolved
@@ -19,12 +19,8 @@
 	if mysettings.get("PORT_LOGDIR"):
 		logdir = normalize_path(mysettings["PORT_LOGDIR"])
 	else:
-<<<<<<< HEAD
-		logdir = os.path.join(os.sep, EPREFIX_LSTRIP, "var", "log", "portage")
-=======
 		logdir = os.path.join(os.sep, mysettings["EPREFIX"].lstrip(os.sep),
 			"var", "log", "portage")
->>>>>>> 68462dac
 
 	if not os.path.isdir(logdir):
 		# Only initialize group/mode if the directory doesn't
