--- conflicted
+++ resolved
@@ -10,23 +10,15 @@
 from portage import _unicode_encode
 from portage.data import portage_gid, portage_uid
 from portage.localization import _
-<<<<<<< HEAD
-from portage.util import ensure_dirs, apply_permissions
-from portage.const import EPREFIX_LSTRIP
-=======
 from portage.package.ebuild.prepare_build_dirs import _ensure_log_subdirs
 from portage.util import apply_permissions, ensure_dirs, normalize_path
->>>>>>> 1040aaea
+from portage.const import EPREFIX_LSTRIP
 
 def process(mysettings, key, logentries, fulltext):
 	if mysettings.get("PORT_LOGDIR"):
 		logdir = normalize_path(mysettings["PORT_LOGDIR"])
 	else:
-<<<<<<< HEAD
-		elogdir = os.path.join("/", EPREFIX_LSTRIP, "var", "log", "portage", "elog")
-	ensure_dirs(elogdir, uid=portage_uid, gid=portage_gid, mode=0o2770)
-=======
-		logdir = os.path.join(os.sep, "var", "log", "portage")
+		logdir = os.path.join(os.sep, EPREFIX_LSTRIP, "var", "log", "portage")
 
 	if not os.path.isdir(logdir):
 		# Only initialize group/mode if the directory doesn't
@@ -38,7 +30,6 @@
 
 	elogdir = os.path.join(logdir, "elog")
 	_ensure_log_subdirs(logdir, elogdir)
->>>>>>> 1040aaea
 
 	# TODO: Locking
 	elogfilename = elogdir+"/summary.log"
