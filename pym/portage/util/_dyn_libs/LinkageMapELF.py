--- conflicted
+++ resolved
@@ -200,11 +200,6 @@
 		# have to call scanelf for preserved libs here as they aren't 
 		# registered in NEEDED.ELF.2 files
 		plibs = set()
-<<<<<<< HEAD
-		if self._dbapi._plib_registry and self._dbapi._plib_registry.getPreservedLibs():
-			args = [EPREFIX + "/usr/bin/scanelf", "-qF", "%a;%F;%S;%r;%n"]
-			for items in self._dbapi._plib_registry.getPreservedLibs().values():
-=======
 		if preserve_paths is not None:
 			plibs.update(preserve_paths)
 		if self._dbapi._plib_registry and \
@@ -218,10 +213,9 @@
 					# already represented via the preserve_paths
 					# parameter.
 					continue
->>>>>>> c64d4abe
 				plibs.update(items)
 		if plibs:
-			args = ["/usr/bin/scanelf", "-qF", "%a;%F;%S;%r;%n"]
+			args = [EPREFIX + "/usr/bin/scanelf", "-qF", "%a;%F;%S;%r;%n"]
 			args.extend(os.path.join(root, x.lstrip("." + os.sep)) \
 				for x in plibs)
 			try:
